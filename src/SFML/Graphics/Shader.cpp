////////////////////////////////////////////////////////////
//
// SFML - Simple and Fast Multimedia Library
// Copyright (C) 2007-2021 Laurent Gomila (laurent@sfml-dev.org)
//
// This software is provided 'as-is', without any express or implied warranty.
// In no event will the authors be held liable for any damages arising from the use of this software.
//
// Permission is granted to anyone to use this software for any purpose,
// including commercial applications, and to alter it and redistribute it freely,
// subject to the following restrictions:
//
// 1. The origin of this software must not be misrepresented;
//    you must not claim that you wrote the original software.
//    If you use this software in a product, an acknowledgment
//    in the product documentation would be appreciated but is not required.
//
// 2. Altered source versions must be plainly marked as such,
//    and must not be misrepresented as being the original software.
//
// 3. This notice may not be removed or altered from any source distribution.
//
////////////////////////////////////////////////////////////


////////////////////////////////////////////////////////////
// Headers
////////////////////////////////////////////////////////////
#include <SFML/Graphics/Shader.hpp>
#include <SFML/Graphics/Texture.hpp>
#include <SFML/Graphics/Transform.hpp>
#include <SFML/Graphics/Color.hpp>
#include <SFML/Graphics/GLCheck.hpp>
#include <SFML/Window/Context.hpp>
#include <SFML/System/InputStream.hpp>
#include <SFML/System/Err.hpp>
#include <fstream>
#include <vector>
#include <mutex>


#ifndef SFML_OPENGL_ES

#if defined(SFML_SYSTEM_MACOS) || defined(SFML_SYSTEM_IOS)

    #define castToGlHandle(x) reinterpret_cast<GLEXT_GLhandle>(static_cast<ptrdiff_t>(x))
    #define castFromGlHandle(x) static_cast<unsigned int>(reinterpret_cast<ptrdiff_t>(x))

#else

    #define castToGlHandle(x) (x)
    #define castFromGlHandle(x) (x)

#endif

namespace
{
    std::recursive_mutex isAvailableMutex;

    GLint checkMaxTextureUnits()
    {
        GLint maxUnits = 0;
        glCheck(glGetIntegerv(GLEXT_GL_MAX_COMBINED_TEXTURE_IMAGE_UNITS, &maxUnits));

        return maxUnits;
    }

    // Retrieve the maximum number of texture units available
    std::size_t getMaxTextureUnits()
    {
        static GLint maxUnits = checkMaxTextureUnits();
<<<<<<< HEAD
        return maxUnits;
=======

        return static_cast<std::size_t>(maxUnits);
>>>>>>> 6cf124db
    }

    // Read the contents of a file into an array of char
    bool getFileContents(const std::string& filename, std::vector<char>& buffer)
    {
        std::ifstream file(filename.c_str(), std::ios_base::binary);
        if (file)
        {
            file.seekg(0, std::ios_base::end);
            std::ifstream::pos_type size = file.tellg();
            if (size > 0)
            {
                file.seekg(0, std::ios_base::beg);
                buffer.resize(static_cast<std::size_t>(size));
                file.read(&buffer[0], static_cast<std::streamsize>(size));
            }
            buffer.push_back('\0');
            return true;
        }
        else
        {
            return false;
        }
    }

    // Read the contents of a stream into an array of char
    bool getStreamContents(sf::InputStream& stream, std::vector<char>& buffer)
    {
        bool success = true;
        sf::Int64 size = stream.getSize();
        if (size > 0)
        {
            buffer.resize(static_cast<std::size_t>(size));
            stream.seek(0);
            sf::Int64 read = stream.read(&buffer[0], size);
            success = (read == size);
        }
        buffer.push_back('\0');
        return success;
    }

    // Transforms an array of 2D vectors into a contiguous array of scalars
    template <typename T>
    std::vector<T> flatten(const sf::Vector2<T>* vectorArray, std::size_t length)
    {
        const std::size_t vectorSize = 2;

        std::vector<T> contiguous(vectorSize * length);
        for (std::size_t i = 0; i < length; ++i)
        {
            contiguous[vectorSize * i]     = vectorArray[i].x;
            contiguous[vectorSize * i + 1] = vectorArray[i].y;
        }

        return contiguous;
    }

    // Transforms an array of 3D vectors into a contiguous array of scalars
    template <typename T>
    std::vector<T> flatten(const sf::Vector3<T>* vectorArray, std::size_t length)
    {
        const std::size_t vectorSize = 3;

        std::vector<T> contiguous(vectorSize * length);
        for (std::size_t i = 0; i < length; ++i)
        {
            contiguous[vectorSize * i]     = vectorArray[i].x;
            contiguous[vectorSize * i + 1] = vectorArray[i].y;
            contiguous[vectorSize * i + 2] = vectorArray[i].z;
        }

        return contiguous;
    }

    // Transforms an array of 4D vectors into a contiguous array of scalars
    template <typename T>
    std::vector<T> flatten(const sf::priv::Vector4<T>* vectorArray, std::size_t length)
    {
        const std::size_t vectorSize = 4;

        std::vector<T> contiguous(vectorSize * length);
        for (std::size_t i = 0; i < length; ++i)
        {
            contiguous[vectorSize * i]     = vectorArray[i].x;
            contiguous[vectorSize * i + 1] = vectorArray[i].y;
            contiguous[vectorSize * i + 2] = vectorArray[i].z;
            contiguous[vectorSize * i + 3] = vectorArray[i].w;
        }

        return contiguous;
    }
}


namespace sf
{
////////////////////////////////////////////////////////////
Shader::CurrentTextureType Shader::CurrentTexture;


////////////////////////////////////////////////////////////
struct Shader::UniformBinder
{
    ////////////////////////////////////////////////////////////
    /// \brief Constructor: set up state before uniform is set
    ///
    ////////////////////////////////////////////////////////////
    UniformBinder(Shader& shader, const std::string& name) :
    savedProgram(0),
    currentProgram(castToGlHandle(shader.m_shaderProgram)),
    location(-1)
    {
        if (currentProgram)
        {
            // Enable program object
            glCheck(savedProgram = GLEXT_glGetHandle(GLEXT_GL_PROGRAM_OBJECT));
            if (currentProgram != savedProgram)
                glCheck(GLEXT_glUseProgramObject(currentProgram));

            // Store uniform location for further use outside constructor
            location = shader.getUniformLocation(name);
        }
    }

    ////////////////////////////////////////////////////////////
    /// \brief Destructor: restore state after uniform is set
    ///
    ////////////////////////////////////////////////////////////
    ~UniformBinder()
    {
        // Disable program object
        if (currentProgram && (currentProgram != savedProgram))
            glCheck(GLEXT_glUseProgramObject(savedProgram));
    }

    ////////////////////////////////////////////////////////////
    /// Prevent copies.
    ///
    ////////////////////////////////////////////////////////////
    UniformBinder(const UniformBinder&) = delete;
    UniformBinder& operator=(const UniformBinder&) = delete;

    TransientContextLock lock;           //!< Lock to keep context active while uniform is bound
    GLEXT_GLhandle       savedProgram;   //!< Handle to the previously active program object
    GLEXT_GLhandle       currentProgram; //!< Handle to the program object of the modified sf::Shader instance
    GLint                location;       //!< Uniform location, used by the surrounding sf::Shader code
};


////////////////////////////////////////////////////////////
Shader::Shader() :
m_shaderProgram (0),
m_currentTexture(-1),
m_textures      (),
m_uniforms      ()
{
}


////////////////////////////////////////////////////////////
Shader::~Shader()
{
    TransientContextLock lock;

    // Destroy effect program
    if (m_shaderProgram)
        glCheck(GLEXT_glDeleteObject(castToGlHandle(m_shaderProgram)));
}


////////////////////////////////////////////////////////////
bool Shader::loadFromFile(const std::string& filename, Type type)
{
    // Read the file
    std::vector<char> shader;
    if (!getFileContents(filename, shader))
    {
        err() << "Failed to open shader file \"" << filename << "\"" << errEndl;
        return false;
    }

    // Compile the shader program
    if (type == Vertex)
        return compile(&shader[0], nullptr, nullptr);
    else if (type == Geometry)
        return compile(nullptr, &shader[0], nullptr);
    else
        return compile(nullptr, nullptr, &shader[0]);
}


////////////////////////////////////////////////////////////
bool Shader::loadFromFile(const std::string& vertexShaderFilename, const std::string& fragmentShaderFilename)
{
    // Read the vertex shader file
    std::vector<char> vertexShader;
    if (!getFileContents(vertexShaderFilename, vertexShader))
    {
        err() << "Failed to open vertex shader file \"" << vertexShaderFilename << "\"" << errEndl;
        return false;
    }

    // Read the fragment shader file
    std::vector<char> fragmentShader;
    if (!getFileContents(fragmentShaderFilename, fragmentShader))
    {
        err() << "Failed to open fragment shader file \"" << fragmentShaderFilename << "\"" << errEndl;
        return false;
    }

    // Compile the shader program
    return compile(&vertexShader[0], nullptr, &fragmentShader[0]);
}


////////////////////////////////////////////////////////////
bool Shader::loadFromFile(const std::string& vertexShaderFilename, const std::string& geometryShaderFilename, const std::string& fragmentShaderFilename)
{
    // Read the vertex shader file
    std::vector<char> vertexShader;
    if (!getFileContents(vertexShaderFilename, vertexShader))
    {
        err() << "Failed to open vertex shader file \"" << vertexShaderFilename << "\"" << errEndl;
        return false;
    }

    // Read the geometry shader file
    std::vector<char> geometryShader;
    if (!getFileContents(geometryShaderFilename, geometryShader))
    {
        err() << "Failed to open geometry shader file \"" << geometryShaderFilename << "\"" << errEndl;
        return false;
    }

    // Read the fragment shader file
    std::vector<char> fragmentShader;
    if (!getFileContents(fragmentShaderFilename, fragmentShader))
    {
        err() << "Failed to open fragment shader file \"" << fragmentShaderFilename << "\"" << errEndl;
        return false;
    }

    // Compile the shader program
    return compile(&vertexShader[0], &geometryShader[0], &fragmentShader[0]);
}


////////////////////////////////////////////////////////////
bool Shader::loadFromMemory(const std::string& shader, Type type)
{
    // Compile the shader program
    if (type == Vertex)
        return compile(shader.c_str(), nullptr, nullptr);
    else if (type == Geometry)
        return compile(nullptr, shader.c_str(), nullptr);
    else
        return compile(nullptr, nullptr, shader.c_str());
}


////////////////////////////////////////////////////////////
bool Shader::loadFromMemory(const std::string& vertexShader, const std::string& fragmentShader)
{
    // Compile the shader program
    return compile(vertexShader.c_str(), nullptr, fragmentShader.c_str());
}


////////////////////////////////////////////////////////////
bool Shader::loadFromMemory(const std::string& vertexShader, const std::string& geometryShader, const std::string& fragmentShader)
{
    // Compile the shader program
    return compile(vertexShader.c_str(), geometryShader.c_str(), fragmentShader.c_str());
}


////////////////////////////////////////////////////////////
bool Shader::loadFromStream(InputStream& stream, Type type)
{
    // Read the shader code from the stream
    std::vector<char> shader;
    if (!getStreamContents(stream, shader))
    {
        err() << "Failed to read shader from stream" << errEndl;
        return false;
    }

    // Compile the shader program
    if (type == Vertex)
        return compile(&shader[0], nullptr, nullptr);
    else if (type == Geometry)
        return compile(nullptr, &shader[0], nullptr);
    else
        return compile(nullptr, nullptr, &shader[0]);
}


////////////////////////////////////////////////////////////
bool Shader::loadFromStream(InputStream& vertexShaderStream, InputStream& fragmentShaderStream)
{
    // Read the vertex shader code from the stream
    std::vector<char> vertexShader;
    if (!getStreamContents(vertexShaderStream, vertexShader))
    {
        err() << "Failed to read vertex shader from stream" << errEndl;
        return false;
    }

    // Read the fragment shader code from the stream
    std::vector<char> fragmentShader;
    if (!getStreamContents(fragmentShaderStream, fragmentShader))
    {
        err() << "Failed to read fragment shader from stream" << errEndl;
        return false;
    }

    // Compile the shader program
    return compile(&vertexShader[0], nullptr, &fragmentShader[0]);
}


////////////////////////////////////////////////////////////
bool Shader::loadFromStream(InputStream& vertexShaderStream, InputStream& geometryShaderStream, InputStream& fragmentShaderStream)
{
    // Read the vertex shader code from the stream
    std::vector<char> vertexShader;
    if (!getStreamContents(vertexShaderStream, vertexShader))
    {
        err() << "Failed to read vertex shader from stream" << errEndl;
        return false;
    }

    // Read the geometry shader code from the stream
    std::vector<char> geometryShader;
    if (!getStreamContents(geometryShaderStream, geometryShader))
    {
        err() << "Failed to read geometry shader from stream" << errEndl;
        return false;
    }

    // Read the fragment shader code from the stream
    std::vector<char> fragmentShader;
    if (!getStreamContents(fragmentShaderStream, fragmentShader))
    {
        err() << "Failed to read fragment shader from stream" << errEndl;
        return false;
    }

    // Compile the shader program
    return compile(&vertexShader[0], &geometryShader[0], &fragmentShader[0]);
}


////////////////////////////////////////////////////////////
void Shader::setUniform(const std::string& name, float x)
{
    UniformBinder binder(*this, name);
    if (binder.location != -1)
        glCheck(GLEXT_glUniform1f(binder.location, x));
}


////////////////////////////////////////////////////////////
void Shader::setUniform(const std::string& name, const Glsl::Vec2& v)
{
    UniformBinder binder(*this, name);
    if (binder.location != -1)
        glCheck(GLEXT_glUniform2f(binder.location, v.x, v.y));
}


////////////////////////////////////////////////////////////
void Shader::setUniform(const std::string& name, const Glsl::Vec3& v)
{
    UniformBinder binder(*this, name);
    if (binder.location != -1)
        glCheck(GLEXT_glUniform3f(binder.location, v.x, v.y, v.z));
}


////////////////////////////////////////////////////////////
void Shader::setUniform(const std::string& name, const Glsl::Vec4& v)
{
    UniformBinder binder(*this, name);
    if (binder.location != -1)
        glCheck(GLEXT_glUniform4f(binder.location, v.x, v.y, v.z, v.w));
}


////////////////////////////////////////////////////////////
void Shader::setUniform(const std::string& name, int x)
{
    UniformBinder binder(*this, name);
    if (binder.location != -1)
        glCheck(GLEXT_glUniform1i(binder.location, x));
}


////////////////////////////////////////////////////////////
void Shader::setUniform(const std::string& name, const Glsl::Ivec2& v)
{
    UniformBinder binder(*this, name);
    if (binder.location != -1)
        glCheck(GLEXT_glUniform2i(binder.location, v.x, v.y));
}


////////////////////////////////////////////////////////////
void Shader::setUniform(const std::string& name, const Glsl::Ivec3& v)
{
    UniformBinder binder(*this, name);
    if (binder.location != -1)
        glCheck(GLEXT_glUniform3i(binder.location, v.x, v.y, v.z));
}


////////////////////////////////////////////////////////////
void Shader::setUniform(const std::string& name, const Glsl::Ivec4& v)
{
    UniformBinder binder(*this, name);
    if (binder.location != -1)
        glCheck(GLEXT_glUniform4i(binder.location, v.x, v.y, v.z, v.w));
}


////////////////////////////////////////////////////////////
void Shader::setUniform(const std::string& name, bool x)
{
    setUniform(name, static_cast<int>(x));
}


////////////////////////////////////////////////////////////
void Shader::setUniform(const std::string& name, const Glsl::Bvec2& v)
{
    setUniform(name, Glsl::Ivec2(v));
}


////////////////////////////////////////////////////////////
void Shader::setUniform(const std::string& name, const Glsl::Bvec3& v)
{
    setUniform(name, Glsl::Ivec3(v));
}


////////////////////////////////////////////////////////////
void Shader::setUniform(const std::string& name, const Glsl::Bvec4& v)
{
    setUniform(name, Glsl::Ivec4(v));
}


////////////////////////////////////////////////////////////
void Shader::setUniform(const std::string& name, const Glsl::Mat3& matrix)
{
    UniformBinder binder(*this, name);
    if (binder.location != -1)
        glCheck(GLEXT_glUniformMatrix3fv(binder.location, 1, GL_FALSE, matrix.array));
}


////////////////////////////////////////////////////////////
void Shader::setUniform(const std::string& name, const Glsl::Mat4& matrix)
{
    UniformBinder binder(*this, name);
    if (binder.location != -1)
        glCheck(GLEXT_glUniformMatrix4fv(binder.location, 1, GL_FALSE, matrix.array));
}


////////////////////////////////////////////////////////////
void Shader::setUniform(const std::string& name, const Texture& texture)
{
    if (m_shaderProgram)
    {
        TransientContextLock lock;

        // Find the location of the variable in the shader
        int location = getUniformLocation(name);
        if (location != -1)
        {
            // Store the location -> texture mapping
            TextureTable::iterator it = m_textures.find(location);
            if (it == m_textures.end())
            {
                // New entry, make sure there are enough texture units
                if (m_textures.size() + 1 >= getMaxTextureUnits())
                {
                    err() << "Impossible to use texture \"" << name << "\" for shader: all available texture units are used" << errEndl;
                    return;
                }

                m_textures[location] = &texture;
            }
            else
            {
                // Location already used, just replace the texture
                it->second = &texture;
            }
        }
    }
}


////////////////////////////////////////////////////////////
void Shader::setUniform(const std::string& name, CurrentTextureType)
{
    if (m_shaderProgram)
    {
        TransientContextLock lock;

        // Find the location of the variable in the shader
        m_currentTexture = getUniformLocation(name);
    }
}


////////////////////////////////////////////////////////////
void Shader::setUniformArray(const std::string& name, const float* scalarArray, std::size_t length)
{
    UniformBinder binder(*this, name);
    if (binder.location != -1)
        glCheck(GLEXT_glUniform1fv(binder.location, static_cast<GLsizei>(length), scalarArray));
}


////////////////////////////////////////////////////////////
void Shader::setUniformArray(const std::string& name, const Glsl::Vec2* vectorArray, std::size_t length)
{
    std::vector<float> contiguous = flatten(vectorArray, length);

    UniformBinder binder(*this, name);
    if (binder.location != -1)
        glCheck(GLEXT_glUniform2fv(binder.location, static_cast<GLsizei>(length), &contiguous[0]));
}


////////////////////////////////////////////////////////////
void Shader::setUniformArray(const std::string& name, const Glsl::Vec3* vectorArray, std::size_t length)
{
    std::vector<float> contiguous = flatten(vectorArray, length);

    UniformBinder binder(*this, name);
    if (binder.location != -1)
        glCheck(GLEXT_glUniform3fv(binder.location, static_cast<GLsizei>(length), &contiguous[0]));
}


////////////////////////////////////////////////////////////
void Shader::setUniformArray(const std::string& name, const Glsl::Vec4* vectorArray, std::size_t length)
{
    std::vector<float> contiguous = flatten(vectorArray, length);

    UniformBinder binder(*this, name);
    if (binder.location != -1)
        glCheck(GLEXT_glUniform4fv(binder.location, static_cast<GLsizei>(length), &contiguous[0]));
}


////////////////////////////////////////////////////////////
void Shader::setUniformArray(const std::string& name, const Glsl::Mat3* matrixArray, std::size_t length)
{
    const std::size_t matrixSize = 3 * 3;

    std::vector<float> contiguous(matrixSize * length);
    for (std::size_t i = 0; i < length; ++i)
        priv::copyMatrix(matrixArray[i].array, matrixSize, &contiguous[matrixSize * i]);

    UniformBinder binder(*this, name);
    if (binder.location != -1)
        glCheck(GLEXT_glUniformMatrix3fv(binder.location, static_cast<GLsizei>(length), GL_FALSE, &contiguous[0]));
}


////////////////////////////////////////////////////////////
void Shader::setUniformArray(const std::string& name, const Glsl::Mat4* matrixArray, std::size_t length)
{
    const std::size_t matrixSize = 4 * 4;

    std::vector<float> contiguous(matrixSize * length);
    for (std::size_t i = 0; i < length; ++i)
        priv::copyMatrix(matrixArray[i].array, matrixSize, &contiguous[matrixSize * i]);

    UniformBinder binder(*this, name);
    if (binder.location != -1)
        glCheck(GLEXT_glUniformMatrix4fv(binder.location, static_cast<GLsizei>(length), GL_FALSE, &contiguous[0]));
}


////////////////////////////////////////////////////////////
unsigned int Shader::getNativeHandle() const
{
    return m_shaderProgram;
}


////////////////////////////////////////////////////////////
void Shader::bind(const Shader* shader)
{
    TransientContextLock lock;

    // Make sure that we can use shaders
    if (!isAvailable())
    {
        err() << "Failed to bind or unbind shader: your system doesn't support shaders "
              << "(you should test Shader::isAvailable() before trying to use the Shader class)" << errEndl;
        return;
    }

    if (shader && shader->m_shaderProgram)
    {
        // Enable the program
        glCheck(GLEXT_glUseProgramObject(castToGlHandle(shader->m_shaderProgram)));

        // Bind the textures
        shader->bindTextures();

        // Bind the current texture
        if (shader->m_currentTexture != -1)
            glCheck(GLEXT_glUniform1i(shader->m_currentTexture, 0));
    }
    else
    {
        // Bind no shader
        glCheck(GLEXT_glUseProgramObject(0));
    }
}


////////////////////////////////////////////////////////////
bool Shader::isAvailable()
{
    std::scoped_lock lock(isAvailableMutex);

    static bool checked = false;
    static bool available = false;

    if (!checked)
    {
        checked = true;

        TransientContextLock contextLock;

        // Make sure that extensions are initialized
        sf::priv::ensureExtensionsInit();

        available = GLEXT_multitexture         &&
                    GLEXT_shading_language_100 &&
                    GLEXT_shader_objects       &&
                    GLEXT_vertex_shader        &&
                    GLEXT_fragment_shader;
    }

    return available;
}


////////////////////////////////////////////////////////////
bool Shader::isGeometryAvailable()
{
    std::scoped_lock lock(isAvailableMutex);

    static bool checked = false;
    static bool available = false;

    if (!checked)
    {
        checked = true;

        TransientContextLock contextLock;

        // Make sure that extensions are initialized
        sf::priv::ensureExtensionsInit();

        available = isAvailable() && (GLEXT_geometry_shader4 || GLEXT_GL_VERSION_3_2);
    }

    return available;
}


////////////////////////////////////////////////////////////
bool Shader::compile(const char* vertexShaderCode, const char* geometryShaderCode, const char* fragmentShaderCode)
{
    TransientContextLock lock;

    // First make sure that we can use shaders
    if (!isAvailable())
    {
        err() << "Failed to create a shader: your system doesn't support shaders "
              << "(you should test Shader::isAvailable() before trying to use the Shader class)" << errEndl;
        return false;
    }

    // Make sure we can use geometry shaders
    if (geometryShaderCode && !isGeometryAvailable())
    {
        err() << "Failed to create a shader: your system doesn't support geometry shaders "
              << "(you should test Shader::isGeometryAvailable() before trying to use geometry shaders)" << errEndl;
        return false;
    }

    // Destroy the shader if it was already created
    if (m_shaderProgram)
    {
        glCheck(GLEXT_glDeleteObject(castToGlHandle(m_shaderProgram)));
        m_shaderProgram = 0;
    }

    // Reset the internal state
    m_currentTexture = -1;
    m_textures.clear();
    m_uniforms.clear();

    // Create the program
    GLEXT_GLhandle shaderProgram;
    glCheck(shaderProgram = GLEXT_glCreateProgramObject());

    // Create the vertex shader if needed
    if (vertexShaderCode)
    {
        // Create and compile the shader
        GLEXT_GLhandle vertexShader;
        glCheck(vertexShader = GLEXT_glCreateShaderObject(GLEXT_GL_VERTEX_SHADER));
        glCheck(GLEXT_glShaderSource(vertexShader, 1, &vertexShaderCode, nullptr));
        glCheck(GLEXT_glCompileShader(vertexShader));

        // Check the compile log
        GLint success;
        glCheck(GLEXT_glGetObjectParameteriv(vertexShader, GLEXT_GL_OBJECT_COMPILE_STATUS, &success));
        if (success == GL_FALSE)
        {
            char log[1024];
            glCheck(GLEXT_glGetInfoLog(vertexShader, sizeof(log), 0, log));
            err() << "Failed to compile vertex shader:" << errEndl
                  << log << errEndl;
            glCheck(GLEXT_glDeleteObject(vertexShader));
            glCheck(GLEXT_glDeleteObject(shaderProgram));
            return false;
        }

        // Attach the shader to the program, and delete it (not needed anymore)
        glCheck(GLEXT_glAttachObject(shaderProgram, vertexShader));
        glCheck(GLEXT_glDeleteObject(vertexShader));
    }

    // Create the geometry shader if needed
    if (geometryShaderCode)
    {
        // Create and compile the shader
        GLEXT_GLhandle geometryShader = GLEXT_glCreateShaderObject(GLEXT_GL_GEOMETRY_SHADER);
        glCheck(GLEXT_glShaderSource(geometryShader, 1, &geometryShaderCode, nullptr));
        glCheck(GLEXT_glCompileShader(geometryShader));

        // Check the compile log
        GLint success;
        glCheck(GLEXT_glGetObjectParameteriv(geometryShader, GLEXT_GL_OBJECT_COMPILE_STATUS, &success));
        if (success == GL_FALSE)
        {
            char log[1024];
            glCheck(GLEXT_glGetInfoLog(geometryShader, sizeof(log), 0, log));
            err() << "Failed to compile geometry shader:" << errEndl
                  << log << errEndl;
            glCheck(GLEXT_glDeleteObject(geometryShader));
            glCheck(GLEXT_glDeleteObject(shaderProgram));
            return false;
        }

        // Attach the shader to the program, and delete it (not needed anymore)
        glCheck(GLEXT_glAttachObject(shaderProgram, geometryShader));
        glCheck(GLEXT_glDeleteObject(geometryShader));
    }

    // Create the fragment shader if needed
    if (fragmentShaderCode)
    {
        // Create and compile the shader
        GLEXT_GLhandle fragmentShader;
        glCheck(fragmentShader = GLEXT_glCreateShaderObject(GLEXT_GL_FRAGMENT_SHADER));
        glCheck(GLEXT_glShaderSource(fragmentShader, 1, &fragmentShaderCode, nullptr));
        glCheck(GLEXT_glCompileShader(fragmentShader));

        // Check the compile log
        GLint success;
        glCheck(GLEXT_glGetObjectParameteriv(fragmentShader, GLEXT_GL_OBJECT_COMPILE_STATUS, &success));
        if (success == GL_FALSE)
        {
            char log[1024];
            glCheck(GLEXT_glGetInfoLog(fragmentShader, sizeof(log), 0, log));
            err() << "Failed to compile fragment shader:" << errEndl
                  << log << errEndl;
            glCheck(GLEXT_glDeleteObject(fragmentShader));
            glCheck(GLEXT_glDeleteObject(shaderProgram));
            return false;
        }

        // Attach the shader to the program, and delete it (not needed anymore)
        glCheck(GLEXT_glAttachObject(shaderProgram, fragmentShader));
        glCheck(GLEXT_glDeleteObject(fragmentShader));
    }

    // Link the program
    glCheck(GLEXT_glLinkProgram(shaderProgram));

    // Check the link log
    GLint success;
    glCheck(GLEXT_glGetObjectParameteriv(shaderProgram, GLEXT_GL_OBJECT_LINK_STATUS, &success));
    if (success == GL_FALSE)
    {
        char log[1024];
        glCheck(GLEXT_glGetInfoLog(shaderProgram, sizeof(log), 0, log));
        err() << "Failed to link shader:" << errEndl
              << log << errEndl;
        glCheck(GLEXT_glDeleteObject(shaderProgram));
        return false;
    }

    m_shaderProgram = castFromGlHandle(shaderProgram);

    // Force an OpenGL flush, so that the shader will appear updated
    // in all contexts immediately (solves problems in multi-threaded apps)
    glCheck(glFlush());

    return true;
}


////////////////////////////////////////////////////////////
void Shader::bindTextures() const
{
    TextureTable::const_iterator it = m_textures.begin();
    for (std::size_t i = 0; i < m_textures.size(); ++i)
    {
        GLint index = static_cast<GLsizei>(i + 1);
        glCheck(GLEXT_glUniform1i(it->first, index));
        glCheck(GLEXT_glActiveTexture(GLEXT_GL_TEXTURE0 + static_cast<GLenum>(index)));
        Texture::bind(it->second);
        ++it;
    }

    // Make sure that the texture unit which is left active is the number 0
    glCheck(GLEXT_glActiveTexture(GLEXT_GL_TEXTURE0));
}


////////////////////////////////////////////////////////////
int Shader::getUniformLocation(const std::string& name)
{
    // Check the cache
    UniformTable::const_iterator it = m_uniforms.find(name);
    if (it != m_uniforms.end())
    {
        // Already in cache, return it
        return it->second;
    }
    else
    {
        // Not in cache, request the location from OpenGL
        int location = GLEXT_glGetUniformLocation(castToGlHandle(m_shaderProgram), name.c_str());
        m_uniforms.emplace(name, location);

        if (location == -1)
            err() << "Uniform \"" << name << "\" not found in shader" << errEndl;

        return location;
    }
}

} // namespace sf

#else // SFML_OPENGL_ES

// OpenGL ES 1 doesn't support GLSL shaders at all, we have to provide an empty implementation

namespace sf
{
////////////////////////////////////////////////////////////
Shader::CurrentTextureType Shader::CurrentTexture;


////////////////////////////////////////////////////////////
Shader::Shader() :
m_shaderProgram (0),
m_currentTexture(-1)
{
}


////////////////////////////////////////////////////////////
Shader::~Shader()
{
}


////////////////////////////////////////////////////////////
bool Shader::loadFromFile(const std::string& filename, Type type)
{
    return false;
}


////////////////////////////////////////////////////////////
bool Shader::loadFromFile(const std::string& vertexShaderFilename, const std::string& fragmentShaderFilename)
{
    return false;
}


////////////////////////////////////////////////////////////
bool Shader::loadFromFile(const std::string& vertexShaderFilename, const std::string& geometryShaderFilename, const std::string& fragmentShaderFilename)
{
    return false;
}


////////////////////////////////////////////////////////////
bool Shader::loadFromMemory(const std::string& shader, Type type)
{
    return false;
}


////////////////////////////////////////////////////////////
bool Shader::loadFromMemory(const std::string& vertexShader, const std::string& fragmentShader)
{
    return false;
}


////////////////////////////////////////////////////////////
bool Shader::loadFromMemory(const std::string& vertexShader, const std::string& geometryShader, const std::string& fragmentShader)
{
    return false;
}


////////////////////////////////////////////////////////////
bool Shader::loadFromStream(InputStream& stream, Type type)
{
    return false;
}


////////////////////////////////////////////////////////////
bool Shader::loadFromStream(InputStream& vertexShaderStream, InputStream& fragmentShaderStream)
{
    return false;
}


////////////////////////////////////////////////////////////
bool Shader::loadFromStream(InputStream& vertexShaderStream, InputStream& geometryShaderStream, InputStream& fragmentShaderStream)
{
    return false;
}


////////////////////////////////////////////////////////////
void Shader::setUniform(const std::string& name, float x)
{
}


////////////////////////////////////////////////////////////
void Shader::setUniform(const std::string& name, const Glsl::Vec2& v)
{
}


////////////////////////////////////////////////////////////
void Shader::setUniform(const std::string& name, const Glsl::Vec3& v)
{
}


////////////////////////////////////////////////////////////
void Shader::setUniform(const std::string& name, const Glsl::Vec4& v)
{
}


////////////////////////////////////////////////////////////
void Shader::setUniform(const std::string& name, int x)
{
}


////////////////////////////////////////////////////////////
void Shader::setUniform(const std::string& name, const Glsl::Ivec2& v)
{
}


////////////////////////////////////////////////////////////
void Shader::setUniform(const std::string& name, const Glsl::Ivec3& v)
{
}


////////////////////////////////////////////////////////////
void Shader::setUniform(const std::string& name, const Glsl::Ivec4& v)
{
}


////////////////////////////////////////////////////////////
void Shader::setUniform(const std::string& name, bool x)
{
}


////////////////////////////////////////////////////////////
void Shader::setUniform(const std::string& name, const Glsl::Bvec2& v)
{
}


////////////////////////////////////////////////////////////
void Shader::setUniform(const std::string& name, const Glsl::Bvec3& v)
{
}


////////////////////////////////////////////////////////////
void Shader::setUniform(const std::string& name, const Glsl::Bvec4& v)
{
}


////////////////////////////////////////////////////////////
void Shader::setUniform(const std::string& name, const Glsl::Mat3& matrix)
{
}


////////////////////////////////////////////////////////////
void Shader::setUniform(const std::string& name, const Glsl::Mat4& matrix)
{
}


////////////////////////////////////////////////////////////
void Shader::setUniform(const std::string& name, const Texture& texture)
{
}


////////////////////////////////////////////////////////////
void Shader::setUniform(const std::string& name, CurrentTextureType)
{
}


////////////////////////////////////////////////////////////
void Shader::setUniformArray(const std::string& name, const float* scalarArray, std::size_t length)
{
}


////////////////////////////////////////////////////////////
void Shader::setUniformArray(const std::string& name, const Glsl::Vec2* vectorArray, std::size_t length)
{
}


////////////////////////////////////////////////////////////
void Shader::setUniformArray(const std::string& name, const Glsl::Vec3* vectorArray, std::size_t length)
{
}


////////////////////////////////////////////////////////////
void Shader::setUniformArray(const std::string& name, const Glsl::Vec4* vectorArray, std::size_t length)
{
}


////////////////////////////////////////////////////////////
void Shader::setUniformArray(const std::string& name, const Glsl::Mat3* matrixArray, std::size_t length)
{
}


////////////////////////////////////////////////////////////
void Shader::setUniformArray(const std::string& name, const Glsl::Mat4* matrixArray, std::size_t length)
{
}


////////////////////////////////////////////////////////////
unsigned int Shader::getNativeHandle() const
{
    return 0;
}


////////////////////////////////////////////////////////////
void Shader::bind(const Shader* shader)
{
}


////////////////////////////////////////////////////////////
bool Shader::isAvailable()
{
    return false;
}


////////////////////////////////////////////////////////////
bool Shader::isGeometryAvailable()
{
    return false;
}


////////////////////////////////////////////////////////////
bool Shader::compile(const char* vertexShaderCode, const char* geometryShaderCode, const char* fragmentShaderCode)
{
    return false;
}


////////////////////////////////////////////////////////////
void Shader::bindTextures() const
{
}

} // namespace sf

#endif // SFML_OPENGL_ES<|MERGE_RESOLUTION|>--- conflicted
+++ resolved
@@ -69,12 +69,8 @@
     std::size_t getMaxTextureUnits()
     {
         static GLint maxUnits = checkMaxTextureUnits();
-<<<<<<< HEAD
-        return maxUnits;
-=======
 
         return static_cast<std::size_t>(maxUnits);
->>>>>>> 6cf124db
     }
 
     // Read the contents of a file into an array of char
