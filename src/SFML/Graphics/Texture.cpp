////////////////////////////////////////////////////////////
//
// SFML - Simple and Fast Multimedia Library
// Copyright (C) 2007-2023 Laurent Gomila (laurent@sfml-dev.org)
//
// This software is provided 'as-is', without any express or implied warranty.
// In no event will the authors be held liable for any damages arising from the use of this software.
//
// Permission is granted to anyone to use this software for any purpose,
// including commercial applications, and to alter it and redistribute it freely,
// subject to the following restrictions:
//
// 1. The origin of this software must not be misrepresented;
//    you must not claim that you wrote the original software.
//    If you use this software in a product, an acknowledgment
//    in the product documentation would be appreciated but is not required.
//
// 2. Altered source versions must be plainly marked as such,
//    and must not be misrepresented as being the original software.
//
// 3. This notice may not be removed or altered from any source distribution.
//
////////////////////////////////////////////////////////////

////////////////////////////////////////////////////////////
// Headers
////////////////////////////////////////////////////////////
#include <SFML/Graphics/GLCheck.hpp>
#include <SFML/Graphics/Image.hpp>
#include <SFML/Graphics/Texture.hpp>
#include <SFML/Graphics/TextureSaver.hpp>

#include <SFML/Window/Context.hpp>
#include <SFML/Window/Window.hpp>

#include <SFML/System/Err.hpp>

#include <atomic>
#include <ostream>
#include <utility>

#include <cassert>
#include <climits>
#include <cstring>


namespace
{
// A nested named namespace is used here to allow unity builds of SFML.
namespace TextureImpl
{
// Thread-safe unique identifier generator,
// is used for states cache (see RenderTarget)
std::uint64_t getUniqueId() noexcept
{
    static std::atomic<std::uint64_t> id(1); // start at 1, zero is "no texture"

    return id.fetch_add(1);
}
} // namespace TextureImpl
} // namespace


namespace sf
{
////////////////////////////////////////////////////////////
Texture::Texture() : m_cacheId(TextureImpl::getUniqueId())
{
}


////////////////////////////////////////////////////////////
Texture::Texture(const Texture& copy) :
GlResource(copy),
m_isSmooth(copy.m_isSmooth),
m_sRgb(copy.m_sRgb),
m_isRepeated(copy.m_isRepeated),
m_cacheId(TextureImpl::getUniqueId())
{
    if (copy.m_texture)
    {
        if (create(copy.getSize()))
        {
            update(copy);
        }
        else
        {
            err() << "Failed to copy texture, failed to create new texture" << std::endl;
        }
    }
}


////////////////////////////////////////////////////////////
Texture::~Texture()
{
    // Destroy the OpenGL texture
    if (m_texture)
    {
        const TransientContextLock lock;

        const GLuint texture = m_texture;
        glCheck(glDeleteTextures(1, &texture));
    }
}

////////////////////////////////////////////////////////////
Texture::Texture(Texture&& right) noexcept :
m_size(std::exchange(right.m_size, {})),
m_actualSize(std::exchange(right.m_actualSize, {})),
m_texture(std::exchange(right.m_texture, 0)),
m_isSmooth(std::exchange(right.m_isSmooth, false)),
m_sRgb(std::exchange(right.m_sRgb, false)),
m_isRepeated(std::exchange(right.m_isRepeated, false)),
m_fboAttachment(std::exchange(right.m_fboAttachment, false)),
m_cacheId(std::exchange(right.m_cacheId, 0))
{
}

////////////////////////////////////////////////////////////
Texture& Texture::operator=(Texture&& right) noexcept
{
    // Catch self-moving.
    if (&right == this)
    {
        return *this;
    }

    // Destroy the OpenGL texture
    if (m_texture)
    {
        const TransientContextLock lock;

        const GLuint texture = m_texture;
        glCheck(glDeleteTextures(1, &texture));
    }

    // Move old to new.
    m_size          = std::exchange(right.m_size, {});
    m_actualSize    = std::exchange(right.m_actualSize, {});
    m_texture       = std::exchange(right.m_texture, 0);
    m_isSmooth      = std::exchange(right.m_isSmooth, false);
    m_sRgb          = std::exchange(right.m_sRgb, false);
    m_isRepeated    = std::exchange(right.m_isRepeated, false);
    m_fboAttachment = std::exchange(right.m_fboAttachment, false);
    m_cacheId       = std::exchange(right.m_cacheId, 0);
    return *this;
}


////////////////////////////////////////////////////////////
bool Texture::create(const Vector2u& size)
{
    // Check if texture parameters are valid before creating it
    if ((size.x == 0) || (size.y == 0))
    {
        err() << "Failed to create texture, invalid size (" << size.x << "x" << size.y << ")" << std::endl;
        return false;
    }

    const TransientContextLock lock;

    // Make sure that extensions are initialized
    priv::ensureExtensionsInit();

    // Compute the internal texture dimensions depending on NPOT textures support
    const Vector2u actualSize(getValidSize(size.x), getValidSize(size.y));

    // Check the maximum texture size
    const unsigned int maxSize = getMaximumSize();
    if ((actualSize.x > maxSize) || (actualSize.y > maxSize))
    {
        err() << "Failed to create texture, its internal size is too high "
              << "(" << actualSize.x << "x" << actualSize.y << ", "
              << "maximum is " << maxSize << "x" << maxSize << ")" << std::endl;
        return false;
    }

    // All the validity checks passed, we can store the new texture settings
    m_size          = size;
    m_actualSize    = actualSize;
    m_pixelsFlipped = false;
    m_fboAttachment = false;

    // Create the OpenGL texture if it doesn't exist yet
    if (!m_texture)
    {
        GLuint texture;
        glCheck(glGenTextures(1, &texture));
        m_texture = texture;
    }

    // Make sure that the current texture binding will be preserved
    const priv::TextureSaver save;

    static const bool textureEdgeClamp = GLEXT_texture_edge_clamp || GLEXT_GL_VERSION_1_2 ||
                                         Context::isExtensionAvailable("GL_EXT_texture_edge_clamp");

    if (!m_isRepeated && !textureEdgeClamp)
    {
        static bool warned = false;

        if (!warned)
        {
            err() << "OpenGL extension SGIS_texture_edge_clamp unavailable" << '\n'
                  << "Artifacts may occur along texture edges" << '\n'
                  << "Ensure that hardware acceleration is enabled if available" << std::endl;

            warned = true;
        }
    }

    static const bool textureSrgb = GLEXT_texture_sRGB;

    if (m_sRgb && !textureSrgb)
    {
        static bool warned = false;

        if (!warned)
        {
#ifndef SFML_OPENGL_ES
            err() << "OpenGL extension EXT_texture_sRGB unavailable" << '\n';
#else
            err() << "OpenGL ES extension EXT_sRGB unavailable" << '\n';
#endif
            err() << "Automatic sRGB to linear conversion disabled" << std::endl;

            warned = true;
        }

        m_sRgb = false;
    }

    // Initialize the texture
    glCheck(glBindTexture(GL_TEXTURE_2D, m_texture));
    glCheck(glTexImage2D(GL_TEXTURE_2D,
                         0,
                         (m_sRgb ? GLEXT_GL_SRGB8_ALPHA8 : GL_RGBA),
                         static_cast<GLsizei>(m_actualSize.x),
                         static_cast<GLsizei>(m_actualSize.y),
                         0,
                         GL_RGBA,
                         GL_UNSIGNED_BYTE,
                         nullptr));
    glCheck(glTexParameteri(GL_TEXTURE_2D,
                            GL_TEXTURE_WRAP_S,
                            m_isRepeated ? GL_REPEAT : (textureEdgeClamp ? GLEXT_GL_CLAMP_TO_EDGE : GLEXT_GL_CLAMP)));
    glCheck(glTexParameteri(GL_TEXTURE_2D,
                            GL_TEXTURE_WRAP_T,
                            m_isRepeated ? GL_REPEAT : (textureEdgeClamp ? GLEXT_GL_CLAMP_TO_EDGE : GLEXT_GL_CLAMP)));
    glCheck(glTexParameteri(GL_TEXTURE_2D, GL_TEXTURE_MAG_FILTER, m_isSmooth ? GL_LINEAR : GL_NEAREST));
    glCheck(glTexParameteri(GL_TEXTURE_2D, GL_TEXTURE_MIN_FILTER, m_isSmooth ? GL_LINEAR : GL_NEAREST));
    m_cacheId = TextureImpl::getUniqueId();

    m_hasMipmap = false;

    return true;
}


////////////////////////////////////////////////////////////
bool Texture::loadFromFile(const std::filesystem::path& filename, const IntRect& area)
{
    Image image;
    return image.loadFromFile(filename) && loadFromImage(image, area);
}


////////////////////////////////////////////////////////////
bool Texture::loadFromMemory(const void* data, std::size_t size, const IntRect& area)
{
    Image image;
    return image.loadFromMemory(data, size) && loadFromImage(image, area);
}


////////////////////////////////////////////////////////////
bool Texture::loadFromStream(InputStream& stream, const IntRect& area)
{
    Image image;
    return image.loadFromStream(stream) && loadFromImage(image, area);
}


////////////////////////////////////////////////////////////
bool Texture::loadFromImage(const Image& image, const IntRect& area)
{
    // Retrieve the image size
    const auto [width, height] = Vector2i(image.getSize());

    // Load the entire image if the source area is either empty or contains the whole image
    if (area.width == 0 || (area.height == 0) ||
        ((area.left <= 0) && (area.top <= 0) && (area.width >= width) && (area.height >= height)))
    {
        // Load the entire image
        if (create(image.getSize()))
        {
            update(image);

            return true;
        }
        else
        {
            return false;
        }
    }
    else
    {
        // Load a sub-area of the image

        // Adjust the rectangle to the size of the image
        IntRect rectangle = area;
        if (rectangle.left < 0)
            rectangle.left = 0;
        if (rectangle.top < 0)
            rectangle.top = 0;
        if (rectangle.left + rectangle.width > width)
            rectangle.width = width - rectangle.left;
        if (rectangle.top + rectangle.height > height)
            rectangle.height = height - rectangle.top;

        // Create the texture and upload the pixels
        if (create(Vector2u(rectangle.getSize())))
        {
            const TransientContextLock lock;

            // Make sure that the current texture binding will be preserved
            const priv::TextureSaver save;

            // Copy the pixels to the texture, row by row
            const std::uint8_t* pixels = image.getPixelsPtr() + 4 * (rectangle.left + (width * rectangle.top));
            glCheck(glBindTexture(GL_TEXTURE_2D, m_texture));
            for (int i = 0; i < rectangle.height; ++i)
            {
                glCheck(glTexSubImage2D(GL_TEXTURE_2D, 0, 0, i, rectangle.width, 1, GL_RGBA, GL_UNSIGNED_BYTE, pixels));
                pixels += 4 * width;
            }

            glCheck(glTexParameteri(GL_TEXTURE_2D, GL_TEXTURE_MIN_FILTER, m_isSmooth ? GL_LINEAR : GL_NEAREST));
            m_hasMipmap = false;

            // Force an OpenGL flush, so that the texture will appear updated
            // in all contexts immediately (solves problems in multi-threaded apps)
            glCheck(glFlush());

            return true;
        }
        else
        {
            return false;
        }
    }
}


////////////////////////////////////////////////////////////
Vector2u Texture::getSize() const
{
    return m_size;
}


////////////////////////////////////////////////////////////
Image Texture::copyToImage() const
{
    // Easy case: empty texture
    if (!m_texture)
        return Image();

    const TransientContextLock lock;

    // Make sure that the current texture binding will be preserved
    const priv::TextureSaver save;

    // Create an array of pixels
    std::vector<std::uint8_t> pixels(m_size.x * m_size.y * 4);

#ifdef SFML_OPENGL_ES

    // OpenGL ES doesn't have the glGetTexImage function, the only way to read
    // from a texture is to bind it to a FBO and use glReadPixels
    GLuint frameBuffer = 0;
    glCheck(GLEXT_glGenFramebuffers(1, &frameBuffer));
    if (frameBuffer)
    {
        GLint previousFrameBuffer;
        glCheck(glGetIntegerv(GLEXT_GL_FRAMEBUFFER_BINDING, &previousFrameBuffer));

        glCheck(GLEXT_glBindFramebuffer(GLEXT_GL_FRAMEBUFFER, frameBuffer));
        glCheck(GLEXT_glFramebufferTexture2D(GLEXT_GL_FRAMEBUFFER, GLEXT_GL_COLOR_ATTACHMENT0, GL_TEXTURE_2D, m_texture, 0));
        glCheck(glReadPixels(0, 0, m_size.x, m_size.y, GL_RGBA, GL_UNSIGNED_BYTE, pixels.data()));
        glCheck(GLEXT_glDeleteFramebuffers(1, &frameBuffer));

        glCheck(GLEXT_glBindFramebuffer(GLEXT_GL_FRAMEBUFFER, previousFrameBuffer));
    }

#else

    if ((m_size == m_actualSize) && !m_pixelsFlipped)
    {
        // Texture is not padded nor flipped, we can use a direct copy
        glCheck(glBindTexture(GL_TEXTURE_2D, m_texture));
        glCheck(glGetTexImage(GL_TEXTURE_2D, 0, GL_RGBA, GL_UNSIGNED_BYTE, pixels.data()));
    }
    else
    {
        // Texture is either padded or flipped, we have to use a slower algorithm

        // All the pixels will first be copied to a temporary array
        std::vector<std::uint8_t> allPixels(m_actualSize.x * m_actualSize.y * 4);
        glCheck(glBindTexture(GL_TEXTURE_2D, m_texture));
        glCheck(glGetTexImage(GL_TEXTURE_2D, 0, GL_RGBA, GL_UNSIGNED_BYTE, allPixels.data()));

        // Then we copy the useful pixels from the temporary array to the final one
        const std::uint8_t* src = allPixels.data();
        std::uint8_t* dst = pixels.data();
        int srcPitch = static_cast<int>(m_actualSize.x * 4);
        const unsigned int dstPitch = m_size.x * 4;

        // Handle the case where source pixels are flipped vertically
        if (m_pixelsFlipped)
        {
            src += static_cast<unsigned int>(srcPitch * static_cast<int>((m_size.y - 1)));
            srcPitch = -srcPitch;
        }

        for (unsigned int i = 0; i < m_size.y; ++i)
        {
            std::memcpy(dst, src, dstPitch);
            src += srcPitch;
            dst += dstPitch;
        }
    }

#endif // SFML_OPENGL_ES

    // Create the image
    Image image;
    image.create(m_size, pixels.data());

    return image;
}


////////////////////////////////////////////////////////////
void Texture::update(const std::uint8_t* pixels)
{
    // Update the whole texture
    update(pixels, m_size, {0, 0});
}


////////////////////////////////////////////////////////////
void Texture::update(const std::uint8_t* pixels, const Vector2u& size, const Vector2u& dest)
{
    assert(dest.x + size.x <= m_size.x);
    assert(dest.y + size.y <= m_size.y);

    if (pixels && m_texture)
    {
        const TransientContextLock lock;

        // Make sure that the current texture binding will be preserved
        const priv::TextureSaver save;

        // Copy pixels from the given array to the texture
        glCheck(glBindTexture(GL_TEXTURE_2D, m_texture));
        glCheck(glTexSubImage2D(GL_TEXTURE_2D,
                                0,
                                static_cast<GLint>(dest.x),
                                static_cast<GLint>(dest.y),
                                static_cast<GLsizei>(size.x),
                                static_cast<GLsizei>(size.y),
                                GL_RGBA,
                                GL_UNSIGNED_BYTE,
                                pixels));
        glCheck(glTexParameteri(GL_TEXTURE_2D, GL_TEXTURE_MIN_FILTER, m_isSmooth ? GL_LINEAR : GL_NEAREST));
        m_hasMipmap     = false;
        m_pixelsFlipped = false;
        m_cacheId       = TextureImpl::getUniqueId();

        // Force an OpenGL flush, so that the texture data will appear updated
        // in all contexts immediately (solves problems in multi-threaded apps)
        glCheck(glFlush());
    }
}


////////////////////////////////////////////////////////////
void Texture::update(const Texture& texture)
{
    // Update the whole texture
    update(texture, {0, 0});
}


////////////////////////////////////////////////////////////
void Texture::update(const Texture& texture, const Vector2u& dest)
{
    assert(dest.x + texture.m_size.x <= m_size.x);
    assert(dest.y + texture.m_size.y <= m_size.y);

    if (!m_texture || !texture.m_texture)
        return;

#ifndef SFML_OPENGL_ES

    {
        const TransientContextLock lock;

        // Make sure that extensions are initialized
        priv::ensureExtensionsInit();
    }

    if (GLEXT_framebuffer_object && GLEXT_framebuffer_blit)
    {
        const TransientContextLock lock;

        // Save the current bindings so we can restore them after we are done
        GLint readFramebuffer = 0;
        GLint drawFramebuffer = 0;

        glCheck(glGetIntegerv(GLEXT_GL_READ_FRAMEBUFFER_BINDING, &readFramebuffer));
        glCheck(glGetIntegerv(GLEXT_GL_DRAW_FRAMEBUFFER_BINDING, &drawFramebuffer));

        // Create the framebuffers
        GLuint sourceFrameBuffer = 0;
        GLuint destFrameBuffer   = 0;
        glCheck(GLEXT_glGenFramebuffers(1, &sourceFrameBuffer));
        glCheck(GLEXT_glGenFramebuffers(1, &destFrameBuffer));

        if (!sourceFrameBuffer || !destFrameBuffer)
        {
            err() << "Cannot copy texture, failed to create a frame buffer object" << std::endl;
            return;
        }

        // Link the source texture to the source frame buffer
        glCheck(GLEXT_glBindFramebuffer(GLEXT_GL_READ_FRAMEBUFFER, sourceFrameBuffer));
        glCheck(GLEXT_glFramebufferTexture2D(GLEXT_GL_READ_FRAMEBUFFER,
                                             GLEXT_GL_COLOR_ATTACHMENT0,
                                             GL_TEXTURE_2D,
                                             texture.m_texture,
                                             0));

        // Link the destination texture to the destination frame buffer
        glCheck(GLEXT_glBindFramebuffer(GLEXT_GL_DRAW_FRAMEBUFFER, destFrameBuffer));
        glCheck(
            GLEXT_glFramebufferTexture2D(GLEXT_GL_DRAW_FRAMEBUFFER, GLEXT_GL_COLOR_ATTACHMENT0, GL_TEXTURE_2D, m_texture, 0));

        // A final check, just to be sure...
        GLenum sourceStatus;
        glCheck(sourceStatus = GLEXT_glCheckFramebufferStatus(GLEXT_GL_READ_FRAMEBUFFER));

        GLenum destStatus;
        glCheck(destStatus = GLEXT_glCheckFramebufferStatus(GLEXT_GL_DRAW_FRAMEBUFFER));

        if ((sourceStatus == GLEXT_GL_FRAMEBUFFER_COMPLETE) && (destStatus == GLEXT_GL_FRAMEBUFFER_COMPLETE))
        {
            // Blit the texture contents from the source to the destination texture
            glCheck(GLEXT_glBlitFramebuffer(0,
                                            texture.m_pixelsFlipped ? static_cast<GLint>(texture.m_size.y) : 0,
                                            static_cast<GLint>(texture.m_size.x),
                                            texture.m_pixelsFlipped ? 0 : static_cast<GLint>(texture.m_size.y), // Source rectangle, flip y if source is flipped
                                            static_cast<GLint>(dest.x),
                                            static_cast<GLint>(dest.y),
                                            static_cast<GLint>(dest.x + texture.m_size.x),
                                            static_cast<GLint>(dest.y + texture.m_size.y), // Destination rectangle
                                            GL_COLOR_BUFFER_BIT,
                                            GL_NEAREST));
        }
        else
        {
            err() << "Cannot copy texture, failed to link texture to frame buffer" << std::endl;
        }

        // Restore previously bound framebuffers
        glCheck(GLEXT_glBindFramebuffer(GLEXT_GL_READ_FRAMEBUFFER, static_cast<GLuint>(readFramebuffer)));
        glCheck(GLEXT_glBindFramebuffer(GLEXT_GL_DRAW_FRAMEBUFFER, static_cast<GLuint>(drawFramebuffer)));

        // Delete the framebuffers
        glCheck(GLEXT_glDeleteFramebuffers(1, &sourceFrameBuffer));
        glCheck(GLEXT_glDeleteFramebuffers(1, &destFrameBuffer));

        // Make sure that the current texture binding will be preserved
        const priv::TextureSaver save;

        // Set the parameters of this texture
        glCheck(glBindTexture(GL_TEXTURE_2D, m_texture));
        glCheck(glTexParameteri(GL_TEXTURE_2D, GL_TEXTURE_MIN_FILTER, m_isSmooth ? GL_LINEAR : GL_NEAREST));
        m_hasMipmap     = false;
        m_pixelsFlipped = false;
        m_cacheId       = TextureImpl::getUniqueId();

        // Force an OpenGL flush, so that the texture data will appear updated
        // in all contexts immediately (solves problems in multi-threaded apps)
        glCheck(glFlush());

        return;
    }

#endif // SFML_OPENGL_ES

    update(texture.copyToImage(), dest);
}


////////////////////////////////////////////////////////////
void Texture::update(const Image& image)
{
    // Update the whole texture
    update(image.getPixelsPtr(), image.getSize(), {0, 0});
}


////////////////////////////////////////////////////////////
void Texture::update(const Image& image, const Vector2u& dest)
{
    update(image.getPixelsPtr(), image.getSize(), dest);
}


////////////////////////////////////////////////////////////
void Texture::update(const Window& window)
{
    update(window, {0, 0});
}


////////////////////////////////////////////////////////////
void Texture::update(const Window& window, const Vector2u& dest)
{
    assert(dest.x + window.getSize().x <= m_size.x);
    assert(dest.y + window.getSize().y <= m_size.y);

    if (m_texture && window.setActive(true))
    {
        const TransientContextLock lock;

        // Make sure that the current texture binding will be preserved
        const priv::TextureSaver save;

        // Copy pixels from the back-buffer to the texture
        glCheck(glBindTexture(GL_TEXTURE_2D, m_texture));
        glCheck(glCopyTexSubImage2D(GL_TEXTURE_2D,
                                    0,
                                    static_cast<GLint>(dest.x),
                                    static_cast<GLint>(dest.y),
                                    0,
                                    0,
                                    static_cast<GLsizei>(window.getSize().x),
                                    static_cast<GLsizei>(window.getSize().y)));
        glCheck(glTexParameteri(GL_TEXTURE_2D, GL_TEXTURE_MIN_FILTER, m_isSmooth ? GL_LINEAR : GL_NEAREST));
        m_hasMipmap     = false;
        m_pixelsFlipped = true;
        m_cacheId       = TextureImpl::getUniqueId();

        // Force an OpenGL flush, so that the texture will appear updated
        // in all contexts immediately (solves problems in multi-threaded apps)
        glCheck(glFlush());
    }
}


////////////////////////////////////////////////////////////
void Texture::setSmooth(bool smooth)
{
    if (smooth != m_isSmooth)
    {
        m_isSmooth = smooth;

        if (m_texture)
        {
            const TransientContextLock lock;

            // Make sure that the current texture binding will be preserved
            const priv::TextureSaver save;

            glCheck(glBindTexture(GL_TEXTURE_2D, m_texture));
            glCheck(glTexParameteri(GL_TEXTURE_2D, GL_TEXTURE_MAG_FILTER, m_isSmooth ? GL_LINEAR : GL_NEAREST));

            if (m_hasMipmap)
            {
                glCheck(glTexParameteri(GL_TEXTURE_2D,
                                        GL_TEXTURE_MIN_FILTER,
                                        m_isSmooth ? GL_LINEAR_MIPMAP_LINEAR : GL_NEAREST_MIPMAP_LINEAR));
            }
            else
            {
                glCheck(glTexParameteri(GL_TEXTURE_2D, GL_TEXTURE_MIN_FILTER, m_isSmooth ? GL_LINEAR : GL_NEAREST));
            }
        }
    }
}


////////////////////////////////////////////////////////////
bool Texture::isSmooth() const
{
    return m_isSmooth;
}


////////////////////////////////////////////////////////////
void Texture::setSrgb(bool sRgb)
{
    m_sRgb = sRgb;
}


////////////////////////////////////////////////////////////
bool Texture::isSrgb() const
{
    return m_sRgb;
}


////////////////////////////////////////////////////////////
void Texture::setRepeated(bool repeated)
{
    if (repeated != m_isRepeated)
    {
        m_isRepeated = repeated;

        if (m_texture)
        {
            const TransientContextLock lock;

            // Make sure that the current texture binding will be preserved
            const priv::TextureSaver save;

            static const bool textureEdgeClamp = GLEXT_texture_edge_clamp;

            if (!m_isRepeated && !textureEdgeClamp)
            {
                static bool warned = false;

                if (!warned)
                {
                    err() << "OpenGL extension SGIS_texture_edge_clamp unavailable" << '\n'
                          << "Artifacts may occur along texture edges" << '\n'
                          << "Ensure that hardware acceleration is enabled if available" << std::endl;

                    warned = true;
                }
            }

            glCheck(glBindTexture(GL_TEXTURE_2D, m_texture));
            glCheck(
                glTexParameteri(GL_TEXTURE_2D,
                                GL_TEXTURE_WRAP_S,
                                m_isRepeated ? GL_REPEAT : (textureEdgeClamp ? GLEXT_GL_CLAMP_TO_EDGE : GLEXT_GL_CLAMP)));
            glCheck(
                glTexParameteri(GL_TEXTURE_2D,
                                GL_TEXTURE_WRAP_T,
                                m_isRepeated ? GL_REPEAT : (textureEdgeClamp ? GLEXT_GL_CLAMP_TO_EDGE : GLEXT_GL_CLAMP)));
        }
    }
}


////////////////////////////////////////////////////////////
bool Texture::isRepeated() const
{
    return m_isRepeated;
}


////////////////////////////////////////////////////////////
bool Texture::generateMipmap()
{
    if (!m_texture)
        return false;

    const TransientContextLock lock;

    // Make sure that extensions are initialized
    priv::ensureExtensionsInit();

    if (!GLEXT_framebuffer_object)
        return false;

    // Make sure that the current texture binding will be preserved
    const priv::TextureSaver save;

    glCheck(glBindTexture(GL_TEXTURE_2D, m_texture));
    glCheck(GLEXT_glGenerateMipmap(GL_TEXTURE_2D));
    glCheck(glTexParameteri(GL_TEXTURE_2D,
                            GL_TEXTURE_MIN_FILTER,
                            m_isSmooth ? GL_LINEAR_MIPMAP_LINEAR : GL_NEAREST_MIPMAP_LINEAR));

    m_hasMipmap = true;

    return true;
}


////////////////////////////////////////////////////////////
void Texture::invalidateMipmap()
{
    if (!m_hasMipmap)
        return;

    const TransientContextLock lock;

    // Make sure that the current texture binding will be preserved
    const priv::TextureSaver save;

    glCheck(glBindTexture(GL_TEXTURE_2D, m_texture));
    glCheck(glTexParameteri(GL_TEXTURE_2D, GL_TEXTURE_MIN_FILTER, m_isSmooth ? GL_LINEAR : GL_NEAREST));

    m_hasMipmap = false;
}


////////////////////////////////////////////////////////////
void Texture::bind(const Texture* texture, CoordinateType coordinateType)
{
    const TransientContextLock lock;

    if (texture && texture->m_texture)
    {
        // Bind the texture
        glCheck(glBindTexture(GL_TEXTURE_2D, texture->m_texture));

        // Check if we need to define a special texture matrix
        if ((coordinateType == Pixels) || texture->m_pixelsFlipped)
        {
            // clang-format off
            GLfloat matrix[16] = {1.f, 0.f, 0.f, 0.f,
                                  0.f, 1.f, 0.f, 0.f,
                                  0.f, 0.f, 1.f, 0.f,
                                  0.f, 0.f, 0.f, 1.f};
            // clang-format on

            // If non-normalized coordinates (= pixels) are requested, we need to
            // setup scale factors that convert the range [0 .. size] to [0 .. 1]
            if (coordinateType == Pixels)
            {
                matrix[0] = 1.f / static_cast<float>(texture->m_actualSize.x);
                matrix[5] = 1.f / static_cast<float>(texture->m_actualSize.y);
            }

            // If pixels are flipped we must invert the Y axis
            if (texture->m_pixelsFlipped)
            {
                matrix[5]  = -matrix[5];
                matrix[13] = static_cast<float>(texture->m_size.y) / static_cast<float>(texture->m_actualSize.y);
            }

            // Load the matrix
            glCheck(glMatrixMode(GL_TEXTURE));
            glCheck(glLoadMatrixf(matrix));

            // Go back to model-view mode (sf::RenderTarget relies on it)
            glCheck(glMatrixMode(GL_MODELVIEW));
        }
    }
    else
    {
        // Bind no texture
        glCheck(glBindTexture(GL_TEXTURE_2D, 0));

        // Reset the texture matrix
        glCheck(glMatrixMode(GL_TEXTURE));
        glCheck(glLoadIdentity());

        // Go back to model-view mode (sf::RenderTarget relies on it)
        glCheck(glMatrixMode(GL_MODELVIEW));
    }
}


////////////////////////////////////////////////////////////
unsigned int Texture::getMaximumSize()
{
    static const unsigned int size = []()
    {
        const TransientContextLock transientLock;

        GLint value = 0;

<<<<<<< HEAD
        glCheck(glGetIntegerv(GL_MAX_TEXTURE_SIZE, &value));

        return static_cast<unsigned int>(value);
    }();
=======
        // Make sure that extensions are initialized
        sf::priv::ensureExtensionsInit();

        glCheck(glGetIntegerv(GL_MAX_TEXTURE_SIZE, &size));
    }
>>>>>>> 25920bb6

    return size;
}


////////////////////////////////////////////////////////////
Texture& Texture::operator=(const Texture& right)
{
    Texture temp(right);

    swap(temp);

    return *this;
}


////////////////////////////////////////////////////////////
void Texture::swap(Texture& right) noexcept
{
    std::swap(m_size, right.m_size);
    std::swap(m_actualSize, right.m_actualSize);
    std::swap(m_texture, right.m_texture);
    std::swap(m_isSmooth, right.m_isSmooth);
    std::swap(m_sRgb, right.m_sRgb);
    std::swap(m_isRepeated, right.m_isRepeated);
    std::swap(m_pixelsFlipped, right.m_pixelsFlipped);
    std::swap(m_fboAttachment, right.m_fboAttachment);
    std::swap(m_hasMipmap, right.m_hasMipmap);

    m_cacheId       = TextureImpl::getUniqueId();
    right.m_cacheId = TextureImpl::getUniqueId();
}


////////////////////////////////////////////////////////////
unsigned int Texture::getNativeHandle() const
{
    return m_texture;
}


////////////////////////////////////////////////////////////
unsigned int Texture::getValidSize(unsigned int size)
{
    if (GLEXT_texture_non_power_of_two)
    {
        // If hardware supports NPOT textures, then just return the unmodified size
        return size;
    }
    else
    {
        // If hardware doesn't support NPOT textures, we calculate the nearest power of two
        unsigned int powerOfTwo = 1;
        while (powerOfTwo < size)
            powerOfTwo *= 2;

        return powerOfTwo;
    }
}


////////////////////////////////////////////////////////////
void swap(Texture& left, Texture& right) noexcept
{
    left.swap(right);
}

} // namespace sf<|MERGE_RESOLUTION|>--- conflicted
+++ resolved
@@ -880,18 +880,13 @@
 
         GLint value = 0;
 
-<<<<<<< HEAD
+        // Make sure that extensions are initialized
+        sf::priv::ensureExtensionsInit();
+
         glCheck(glGetIntegerv(GL_MAX_TEXTURE_SIZE, &value));
 
         return static_cast<unsigned int>(value);
     }();
-=======
-        // Make sure that extensions are initialized
-        sf::priv::ensureExtensionsInit();
-
-        glCheck(glGetIntegerv(GL_MAX_TEXTURE_SIZE, &size));
-    }
->>>>>>> 25920bb6
 
     return size;
 }
