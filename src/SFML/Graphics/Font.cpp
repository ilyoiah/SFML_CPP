--- conflicted
+++ resolved
@@ -616,13 +616,8 @@
     // Convert the glyph to a bitmap (i.e. rasterize it)
     // Warning! After this line, do not read any data from glyphDesc directly, use
     // bitmapGlyph.root to access the FT_Glyph data.
-<<<<<<< HEAD
-    FT_Glyph_To_Bitmap(&glyphDesc, FT_RENDER_MODE_NORMAL, 0, 1);
+    FT_Glyph_To_Bitmap(&glyphDesc, FT_RENDER_MODE_NORMAL, nullptr, 1);
     auto bitmapGlyph = reinterpret_cast<FT_BitmapGlyph>(glyphDesc);
-=======
-    FT_Glyph_To_Bitmap(&glyphDesc, FT_RENDER_MODE_NORMAL, nullptr, 1);
-    FT_BitmapGlyph bitmapGlyph = reinterpret_cast<FT_BitmapGlyph>(glyphDesc);
->>>>>>> d10e32f9
     FT_Bitmap& bitmap = bitmapGlyph->bitmap;
 
     // Apply bold if necessary -- fallback technique using bitmap (lower quality)
