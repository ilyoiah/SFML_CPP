////////////////////////////////////////////////////////////
//
// SFML - Simple and Fast Multimedia Library
// Copyright (C) 2007-2022 Laurent Gomila (laurent@sfml-dev.org)
//
// This software is provided 'as-is', without any express or implied warranty.
// In no event will the authors be held liable for any damages arising from the use of this software.
//
// Permission is granted to anyone to use this software for any purpose,
// including commercial applications, and to alter it and redistribute it freely,
// subject to the following restrictions:
//
// 1. The origin of this software must not be misrepresented;
//    you must not claim that you wrote the original software.
//    If you use this software in a product, an acknowledgment
//    in the product documentation would be appreciated but is not required.
//
// 2. Altered source versions must be plainly marked as such,
//    and must not be misrepresented as being the original software.
//
// 3. This notice may not be removed or altered from any source distribution.
//
////////////////////////////////////////////////////////////

////////////////////////////////////////////////////////////
// Headers
////////////////////////////////////////////////////////////
#include <SFML/System/Sleep.hpp>

#if defined(SFML_SYSTEM_WINDOWS)
    #include <SFML/System/Win32/SleepImpl.hpp>
#else
    #include <SFML/System/Unix/SleepImpl.hpp>
#endif

#if defined(SFML_SYSTEM_WINDOWS)
#include <SFML/System/Win32/WindowsHeader.hpp>
#include <mmsystem.h>
#endif

namespace sf
{
////////////////////////////////////////////////////////////
void sleep(Time duration)
{
<<<<<<< HEAD
    // The effects of invoking 'std::this_thread::sleep_for' with a negative
    // duration are not specified in the C++ standard.
    if (duration < Time::Zero)
        return;

    // On Windows, the timer resolution must be temporarily changed in order for
    // the sleep time to be as accurate as possible.
#if defined(SFML_SYSTEM_WINDOWS)
    // Get the supported timer resolutions on this system
    TIMECAPS tc;
    timeGetDevCaps(&tc, sizeof(TIMECAPS));

    // Set the timer resolution to the minimum for the Sleep call
    timeBeginPeriod(tc.wPeriodMin);
#endif

    const auto time = std::chrono::duration<Int64, std::micro>(duration.asMicroseconds());
    std::this_thread::sleep_for(time);

#if defined(SFML_SYSTEM_WINDOWS)
    // Reset the timer resolution back to the system default
    timeEndPeriod(tc.wPeriodMin);
#endif
=======
    // Note that 'std::this_thread::sleep_for' is intentionally not used here
    // as it results in inconsistent sleeping times under MinGW-w64.

    if (duration >= Time::Zero)
        priv::sleepImpl(duration);
>>>>>>> ae653178
}

} // namespace sf<|MERGE_RESOLUTION|>--- conflicted
+++ resolved
@@ -43,37 +43,11 @@
 ////////////////////////////////////////////////////////////
 void sleep(Time duration)
 {
-<<<<<<< HEAD
-    // The effects of invoking 'std::this_thread::sleep_for' with a negative
-    // duration are not specified in the C++ standard.
-    if (duration < Time::Zero)
-        return;
-
-    // On Windows, the timer resolution must be temporarily changed in order for
-    // the sleep time to be as accurate as possible.
-#if defined(SFML_SYSTEM_WINDOWS)
-    // Get the supported timer resolutions on this system
-    TIMECAPS tc;
-    timeGetDevCaps(&tc, sizeof(TIMECAPS));
-
-    // Set the timer resolution to the minimum for the Sleep call
-    timeBeginPeriod(tc.wPeriodMin);
-#endif
-
-    const auto time = std::chrono::duration<Int64, std::micro>(duration.asMicroseconds());
-    std::this_thread::sleep_for(time);
-
-#if defined(SFML_SYSTEM_WINDOWS)
-    // Reset the timer resolution back to the system default
-    timeEndPeriod(tc.wPeriodMin);
-#endif
-=======
     // Note that 'std::this_thread::sleep_for' is intentionally not used here
     // as it results in inconsistent sleeping times under MinGW-w64.
 
     if (duration >= Time::Zero)
         priv::sleepImpl(duration);
->>>>>>> ae653178
 }
 
 } // namespace sf