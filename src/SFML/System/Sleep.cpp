--- conflicted
+++ resolved
@@ -28,12 +28,6 @@
 #include <SFML/System/Sleep.hpp>
 
 #if defined(SFML_SYSTEM_WINDOWS)
-    #include <SFML/System/Win32/SleepImpl.hpp>
-#else
-    #include <SFML/System/Unix/SleepImpl.hpp>
-#endif
-
-#if defined(SFML_SYSTEM_WINDOWS)
 #include <SFML/System/Win32/WindowsHeader.hpp>
 #include <mmsystem.h>
 #endif
@@ -43,10 +37,6 @@
 ////////////////////////////////////////////////////////////
 void sleep(Time duration)
 {
-<<<<<<< HEAD
-    if (duration >= Time::Zero)
-        priv::sleepImpl(duration);
-=======
     // The effects of invoking 'std::this_thread::sleep_for' with a negative
     // duration are not specified in the C++ standard.
     if (duration < Time::Zero)
@@ -70,7 +60,6 @@
     // Reset the timer resolution back to the system default
     timeEndPeriod(tc.wPeriodMin);
 #endif
->>>>>>> 23c923bc
 }
 
 } // namespace sf