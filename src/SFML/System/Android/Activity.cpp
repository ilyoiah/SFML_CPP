////////////////////////////////////////////////////////////
//
// SFML - Simple and Fast Multimedia Library
// Copyright (C) 2007-2021 Laurent Gomila (laurent@sfml-dev.org)
// Copyright (C) 2013 Jonathan De Wachter (dewachter.jonathan@gmail.com)
//
// This software is provided 'as-is', without any express or implied warranty.
// In no event will the authors be held liable for any damages arising from the use of this software.
//
// Permission is granted to anyone to use this software for any purpose,
// including commercial applications, and to alter it and redistribute it freely,
// subject to the following restrictions:
//
// 1. The origin of this software must not be misrepresented;
//    you must not claim that you wrote the original software.
//    If you use this software in a product, an acknowledgment
//    in the product documentation would be appreciated but is not required.
//
// 2. Altered source versions must be plainly marked as such,
//    and must not be misrepresented as being the original software.
//
// 3. This notice may not be removed or altered from any source distribution.
//
////////////////////////////////////////////////////////////


////////////////////////////////////////////////////////////
// Headers
////////////////////////////////////////////////////////////
#include <SFML/System/Android/Activity.hpp>
#include <android/log.h>
#include <cassert>

#define LOGE(...) ((void)__android_log_print(ANDROID_LOG_INFO, "sfml-error", __VA_ARGS__))

LogcatStream::LogcatStream() :
std::streambuf()
{
    // Nothing to do
}

std::streambuf::int_type LogcatStream::overflow (std::streambuf::int_type c)
{
    if (c == "\n"[0])
    {
        m_message.push_back(c);
        LOGE("%s", m_message.c_str());
        m_message.clear();
    }

    m_message.push_back(c);

    return traits_type::not_eof(c);
}

namespace sf
{
namespace priv
{

ActivityStates*& getActivityStatesPtr()
{
<<<<<<< HEAD
    static ActivityStates* states = nullptr;
=======
    static ActivityStates* states = NULL;
    return states;
}
>>>>>>> 21ed76e7

void resetActivity(ActivityStates* initializedStates)
{
    getActivityStatesPtr() = initializedStates;
}

ActivityStates& getActivity()
{
    ActivityStates*& states = getActivityStatesPtr();
    assert(states != NULL);
    return *states;
}

}
}<|MERGE_RESOLUTION|>--- conflicted
+++ resolved
@@ -60,13 +60,9 @@
 
 ActivityStates*& getActivityStatesPtr()
 {
-<<<<<<< HEAD
     static ActivityStates* states = nullptr;
-=======
-    static ActivityStates* states = NULL;
     return states;
 }
->>>>>>> 21ed76e7
 
 void resetActivity(ActivityStates* initializedStates)
 {
