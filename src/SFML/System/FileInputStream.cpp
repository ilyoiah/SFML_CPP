////////////////////////////////////////////////////////////
//
// SFML - Simple and Fast Multimedia Library
// Copyright (C) 2007-2021 Laurent Gomila (laurent@sfml-dev.org)
//
// This software is provided 'as-is', without any express or implied warranty.
// In no event will the authors be held liable for any damages arising from the use of this software.
//
// Permission is granted to anyone to use this software for any purpose,
// including commercial applications, and to alter it and redistribute it freely,
// subject to the following restrictions:
//
// 1. The origin of this software must not be misrepresented;
//    you must not claim that you wrote the original software.
//    If you use this software in a product, an acknowledgment
//    in the product documentation would be appreciated but is not required.
//
// 2. Altered source versions must be plainly marked as such,
//    and must not be misrepresented as being the original software.
//
// 3. This notice may not be removed or altered from any source distribution.
//
////////////////////////////////////////////////////////////

////////////////////////////////////////////////////////////
// Headers
////////////////////////////////////////////////////////////
#include <SFML/System/FileInputStream.hpp>
#ifdef SFML_SYSTEM_ANDROID
#include <SFML/System/Android/ResourceStream.hpp>
#endif


namespace sf
{
////////////////////////////////////////////////////////////
FileInputStream::FileInputStream()
: m_file(nullptr)
{

}


////////////////////////////////////////////////////////////
FileInputStream::~FileInputStream()
{
#ifdef SFML_SYSTEM_ANDROID
    if (m_file)
        delete m_file;
#else
    if (m_file)
        std::fclose(m_file);
#endif
}


////////////////////////////////////////////////////////////
bool FileInputStream::open(const std::string& filename)
{
#ifdef SFML_SYSTEM_ANDROID
    if (m_file)
        delete m_file;
    m_file = new priv::ResourceStream(filename);
    return m_file->tell() != -1;
#else
    if (m_file)
        std::fclose(m_file);

    m_file = std::fopen(filename.c_str(), "rb");

    return m_file != nullptr;
#endif
}


////////////////////////////////////////////////////////////
Int64 FileInputStream::read(void* data, Int64 size)
{
#ifdef SFML_SYSTEM_ANDROID
    return m_file->read(data, size);
#else
    if (m_file)
        return static_cast<Int64>(std::fread(data, 1, static_cast<std::size_t>(size), m_file));
    else
        return -1;
#endif
}


////////////////////////////////////////////////////////////
Int64 FileInputStream::seek(Int64 position)
{
#ifdef SFML_SYSTEM_ANDROID
    return m_file->seek(position);
#else
    if (m_file)
    {
        if (std::fseek(m_file, static_cast<long>(position), SEEK_SET))
            return -1;

        return tell();
    }
    else
    {
        return -1;
    }
#endif
}


////////////////////////////////////////////////////////////
Int64 FileInputStream::tell()
{
#ifdef SFML_SYSTEM_ANDROID
    return m_file->tell();
#else
    if (m_file)
        return std::ftell(m_file);
    else
        return -1;
#endif
}


////////////////////////////////////////////////////////////
Int64 FileInputStream::getSize()
{
#ifdef SFML_SYSTEM_ANDROID
    return m_file->getSize();
#else
    if (m_file)
    {
        Int64 position = tell();
        std::fseek(m_file, 0, SEEK_END);
        Int64 size = tell();

        if (seek(position) == -1)
<<<<<<< HEAD
        {
            return -1;
        }
=======
            return -1;
>>>>>>> ab037880

        return size;
    }
    else
    {
        return -1;
    }
#endif
}

} // namespace sf<|MERGE_RESOLUTION|>--- conflicted
+++ resolved
@@ -135,13 +135,7 @@
         Int64 size = tell();
 
         if (seek(position) == -1)
-<<<<<<< HEAD
-        {
             return -1;
-        }
-=======
-            return -1;
->>>>>>> ab037880
 
         return size;
     }
