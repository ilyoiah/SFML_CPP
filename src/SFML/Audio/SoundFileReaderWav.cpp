--- conflicted
+++ resolved
@@ -146,13 +146,7 @@
     assert(m_stream);
 
     if (m_stream->seek(static_cast<Int64>(m_dataStart + sampleOffset * m_bytesPerSample) == -1))
-<<<<<<< HEAD
-    {
         err() << "Failed to seek WAV sound stream" << errEndl;
-    }
-=======
-        err() << "Failed to seek WAV sound stream" << std::endl;
->>>>>>> ab037880
 }
 
 
