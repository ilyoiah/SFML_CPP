--- conflicted
+++ resolved
@@ -31,6 +31,7 @@
 #include <SFML/System/Err.hpp>
 #include <glad/gl.h>
 #include <algorithm>
+#include <ios>
 #include <memory>
 #include <mutex>
 #include <optional>
@@ -42,14 +43,6 @@
 #include <cctype>
 #include <cstdlib>
 #include <cstring>
-<<<<<<< HEAD
-#include <cctype>
-#include <cassert>
-#include <mutex>
-#include <optional>
-#include <ios>
-=======
->>>>>>> c8c89daa
 
 
 #if defined(SFML_SYSTEM_WINDOWS)
