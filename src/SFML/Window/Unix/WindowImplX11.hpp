--- conflicted
+++ resolved
@@ -236,22 +236,6 @@
     ////////////////////////////////////////////////////////////
     // Member data
     ////////////////////////////////////////////////////////////
-<<<<<<< HEAD
-    ::Window   m_window;       ///< X11 structure defining our window
-    ::Display* m_display;      ///< Pointer to the display
-    int        m_screen;       ///< Screen identifier
-    XIM        m_inputMethod;  ///< Input method linked to the X display
-    XIC        m_inputContext; ///< Input context used to get Unicode input in our window
-    bool       m_isExternal;   ///< Tell whether the window has been created externally or by SFML
-    Atom       m_atomClose;    ///< Atom used to identify the close event
-    int        m_oldVideoMode; ///< Video mode in use before we switch to fullscreen
-    Cursor     m_hiddenCursor; ///< As X11 doesn't provide cursor hiding, we must create a transparent one
-    bool       m_keyRepeat;    ///< Is the KeyRepeat feature enabled?
-    Vector2i   m_previousSize; ///< Previous size of the window, to find if a ConfigureNotify event is a resize event (could be a move event only)
-    bool       m_useSizeHints; ///< Is the size of the window fixed with size hints?
-    bool       m_fullscreen;   ///< Is the window fullscreen?
-    bool       m_cursorGrabbed;///< Is the mouse cursor trapped?
-=======
     ::Window                m_window;              ///< X11 structure defining our window
     ::Display*              m_display;             ///< Pointer to the display
     xcb_connection_t*       m_connection;          ///< Pointer to the xcb connection
@@ -265,7 +249,6 @@
     bool                    m_keyRepeat;           ///< Is the KeyRepeat feature enabled?
     Vector2i                m_previousSize;        ///< Previous size of the window, to find if a ConfigureNotify event is a resize event (could be a move event only)
     bool                    m_useSizeHints;        ///< Is the size of the window fixed with size hints?
->>>>>>> 9f2aecf9
 };
 
 } // namespace priv
