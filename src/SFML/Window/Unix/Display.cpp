////////////////////////////////////////////////////////////
//
// SFML - Simple and Fast Multimedia Library
// Copyright (C) 2007-2021 Laurent Gomila (laurent@sfml-dev.org)
//
// This software is provided 'as-is', without any express or implied warranty.
// In no event will the authors be held liable for any damages arising from the use of this software.
//
// Permission is granted to anyone to use this software for any purpose,
// including commercial applications, and to alter it and redistribute it freely,
// subject to the following restrictions:
//
// 1. The origin of this software must not be misrepresented;
//    you must not claim that you wrote the original software.
//    If you use this software in a product, an acknowledgment
//    in the product documentation would be appreciated but is not required.
//
// 2. Altered source versions must be plainly marked as such,
//    and must not be misrepresented as being the original software.
//
// 3. This notice may not be removed or altered from any source distribution.
//
////////////////////////////////////////////////////////////

////////////////////////////////////////////////////////////
// Headers
////////////////////////////////////////////////////////////
#include <SFML/System/Err.hpp>
#include <SFML/Window/Unix/Display.hpp>
#include <X11/keysym.h>
#include <mutex>
#include <unordered_map>
#include <cassert>
#include <cstdlib>
<<<<<<< HEAD
#include <mutex>
#include <unordered_map>
=======
>>>>>>> ab037880


namespace
{
    // The shared display and its reference counter
    Display* sharedDisplay = nullptr;
    unsigned int referenceCount = 0;
    XIM sharedXIM = NULL;
    unsigned int referenceCountXIM = 0;
    std::recursive_mutex mutex;

    using AtomMap = std::unordered_map<std::string, Atom>;
    AtomMap atoms;
}

namespace sf
{
namespace priv
{
////////////////////////////////////////////////////////////
Display* OpenDisplay()
{
    std::scoped_lock lock(mutex);

    if (referenceCount == 0)
    {
        sharedDisplay = XOpenDisplay(nullptr);

        // Opening display failed: The best we can do at the moment is to output a meaningful error message
        // and cause an abnormal program termination
        if (!sharedDisplay)
        {
            err() << "Failed to open X11 display; make sure the DISPLAY environment variable is set correctly" << errEndl;
            std::abort();
        }
    }

    referenceCount++;
    return sharedDisplay;
}


////////////////////////////////////////////////////////////
void CloseDisplay(Display* display)
{
    std::scoped_lock lock(mutex);

    assert(display == sharedDisplay);

    referenceCount--;
    if (referenceCount == 0)
        XCloseDisplay(display);
}

////////////////////////////////////////////////////////////
XIM OpenXIM()
{
    std::scoped_lock lock(mutex);

    assert(sharedDisplay != nullptr);

    if (referenceCountXIM == 0)
    {
        // Create a new XIM instance

        // We need the default (environment) locale and X locale for opening
        // the IM and properly receiving text
        // First save the previous ones (this might be able to be written more elegantly?)
        const char* p;
        std::string prevLoc((p = setlocale(LC_ALL, nullptr)) ? p : "");
        std::string prevXLoc((p = XSetLocaleModifiers(nullptr)) ? p : "");

        // Set the locales from environment
        setlocale(LC_ALL, "");
        XSetLocaleModifiers("");

        // Create the input context
        sharedXIM = XOpenIM(sharedDisplay, nullptr, nullptr, nullptr);

        // Restore the previous locale
        if (prevLoc.length() != 0)
            setlocale(LC_ALL, prevLoc.c_str());

        if (prevXLoc.length() != 0)
            XSetLocaleModifiers(prevXLoc.c_str());
    }

    referenceCountXIM++;

    return sharedXIM;
}

////////////////////////////////////////////////////////////
void CloseXIM(XIM xim)
{
    std::scoped_lock lock(mutex);

    assert(xim == sharedXIM);

    referenceCountXIM--;

    if ((referenceCountXIM == 0) && (xim != nullptr))
        XCloseIM(xim);
}

////////////////////////////////////////////////////////////
Atom getAtom(const std::string& name, bool onlyIfExists)
{
    if (auto it = atoms.find(name); it != atoms.end())
        return it->second;

    Display* display = OpenDisplay();

    Atom atom = XInternAtom(display, name.c_str(), onlyIfExists ? True : False);

    CloseDisplay(display);

    atoms[name] = atom;

    return atom;
}

} // namespace priv

} // namespace sf<|MERGE_RESOLUTION|>--- conflicted
+++ resolved
@@ -32,11 +32,6 @@
 #include <unordered_map>
 #include <cassert>
 #include <cstdlib>
-<<<<<<< HEAD
-#include <mutex>
-#include <unordered_map>
-=======
->>>>>>> ab037880
 
 
 namespace
