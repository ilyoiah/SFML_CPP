--- conflicted
+++ resolved
@@ -39,13 +39,9 @@
     // The shared display and its reference counter
     Display* sharedDisplay = nullptr;
     unsigned int referenceCount = 0;
-<<<<<<< HEAD
-    std::recursive_mutex mutex;
-=======
     XIM sharedXIM = NULL;
     unsigned int referenceCountXIM = 0;
-    sf::Mutex mutex;
->>>>>>> bc5b4165
+    std::recursive_mutex mutex;
 
     using AtomMap = std::unordered_map<std::string, Atom>;
     AtomMap atoms;
