--- conflicted
+++ resolved
@@ -1,4 +1,3 @@
-<<<<<<< HEAD
 ////////////////////////////////////////////////////////////
 //
 // SFML - Simple and Fast Multimedia Library
@@ -423,439 +422,4 @@
     onCreate();
 }
 
-} // namespace sf
-=======
-////////////////////////////////////////////////////////////
-//
-// SFML - Simple and Fast Multimedia Library
-// Copyright (C) 2007-2014 Laurent Gomila (laurent.gom@gmail.com)
-//
-// This software is provided 'as-is', without any express or implied warranty.
-// In no event will the authors be held liable for any damages arising from the use of this software.
-//
-// Permission is granted to anyone to use this software for any purpose,
-// including commercial applications, and to alter it and redistribute it freely,
-// subject to the following restrictions:
-//
-// 1. The origin of this software must not be misrepresented;
-//    you must not claim that you wrote the original software.
-//    If you use this software in a product, an acknowledgment
-//    in the product documentation would be appreciated but is not required.
-//
-// 2. Altered source versions must be plainly marked as such,
-//    and must not be misrepresented as being the original software.
-//
-// 3. This notice may not be removed or altered from any source distribution.
-//
-////////////////////////////////////////////////////////////
-
-////////////////////////////////////////////////////////////
-// Headers
-////////////////////////////////////////////////////////////
-#include <SFML/Window/Window.hpp>
-#include <SFML/Window/GlContext.hpp>
-#include <SFML/Window/WindowImpl.hpp>
-#include <SFML/System/Sleep.hpp>
-#include <SFML/System/Err.hpp>
-
-
-namespace
-{
-    const sf::Window* fullscreenWindow = NULL;
-}
-
-
-namespace sf
-{
-////////////////////////////////////////////////////////////
-Window::Window() :
-m_impl          (NULL),
-m_context       (NULL),
-m_frameTimeLimit(Time::Zero),
-m_size          (0, 0)
-{
-
-}
-
-
-////////////////////////////////////////////////////////////
-Window::Window(VideoMode mode, const String& title, Uint32 style, const ContextSettings& settings) :
-m_impl          (NULL),
-m_context       (NULL),
-m_frameTimeLimit(Time::Zero),
-m_size          (0, 0)
-{
-    create(mode, title, style, settings);
-}
-
-
-////////////////////////////////////////////////////////////
-Window::Window(WindowHandle handle, const ContextSettings& settings) :
-m_impl          (NULL),
-m_context       (NULL),
-m_frameTimeLimit(Time::Zero),
-m_size          (0, 0)
-{
-    create(handle, settings);
-}
-
-
-////////////////////////////////////////////////////////////
-Window::~Window()
-{
-    close();
-}
-
-
-////////////////////////////////////////////////////////////
-void Window::create(VideoMode mode, const String& title, Uint32 style, const ContextSettings& settings)
-{
-    // Destroy the previous window implementation
-    close();
-
-    // Fullscreen style requires some tests
-    if (style & Style::Fullscreen)
-    {
-        // Make sure there's not already a fullscreen window (only one is allowed)
-        if (fullscreenWindow)
-        {
-            err() << "Creating two fullscreen windows is not allowed, switching to windowed mode" << std::endl;
-            style &= ~Style::Fullscreen;
-        }
-        else
-        {
-            // Make sure that the chosen video mode is compatible
-            if (!mode.isValid())
-            {
-                err() << "The requested video mode is not available, switching to a valid mode" << std::endl;
-                mode = VideoMode::getFullscreenModes()[0];
-            }
-
-            // Update the fullscreen window
-            fullscreenWindow = this;
-        }
-    }
-
-    // Check validity of style according to the underlying platform
-    #if defined(SFML_SYSTEM_IOS) || defined(SFML_SYSTEM_ANDROID)
-        if (style & Style::Fullscreen)
-            style &= ~Style::Titlebar;
-        else
-            style |= Style::Titlebar;
-    #else
-        if ((style & Style::Close) || (style & Style::Resize))
-            style |= Style::Titlebar;
-    #endif
-
-    // Recreate the window implementation
-    m_impl = priv::WindowImpl::create(mode, title, style, settings);
-
-    // Recreate the context
-    m_context = priv::GlContext::create(settings, m_impl, mode.bitsPerPixel);
-
-    // Perform common initializations
-    initialize();
-}
-
-
-////////////////////////////////////////////////////////////
-void Window::create(WindowHandle handle, const ContextSettings& settings)
-{
-    // Destroy the previous window implementation
-    close();
-
-    // Recreate the window implementation
-    m_impl = priv::WindowImpl::create(handle);
-
-    // Recreate the context
-    m_context = priv::GlContext::create(settings, m_impl, VideoMode::getDesktopMode().bitsPerPixel);
-
-    // Perform common initializations
-    initialize();
-}
-
-
-////////////////////////////////////////////////////////////
-void Window::close()
-{
-    // Delete the context
-    delete m_context;
-    m_context = NULL;
-
-    // Delete the window implementation
-    delete m_impl;
-    m_impl = NULL;
-
-    // Update the fullscreen window
-    if (this == fullscreenWindow)
-        fullscreenWindow = NULL;
-}
-
-
-////////////////////////////////////////////////////////////
-bool Window::isOpen() const
-{
-    return m_impl != NULL;
-}
-
-
-////////////////////////////////////////////////////////////
-const ContextSettings& Window::getSettings() const
-{
-    static const ContextSettings empty(0, 0, 0);
-
-    return m_context ? m_context->getSettings() : empty;
-}
-
-
-////////////////////////////////////////////////////////////
-bool Window::pollEvent(Event& event)
-{
-    if (m_impl && m_impl->popEvent(event, false))
-    {
-        return filterEvent(event);
-    }
-    else
-    {
-        return false;
-    }
-}
-
-
-////////////////////////////////////////////////////////////
-bool Window::waitEvent(Event& event)
-{
-    if (m_impl && m_impl->popEvent(event, true))
-    {
-        return filterEvent(event);
-    }
-    else
-    {
-        return false;
-    }
-}
-
-
-////////////////////////////////////////////////////////////
-Vector2i Window::getPosition() const
-{
-    return m_impl ? m_impl->getPosition() : Vector2i();
-}
-
-
-////////////////////////////////////////////////////////////
-void Window::setPosition(const Vector2i& position)
-{
-    if (m_impl)
-        m_impl->setPosition(position);
-}
-
-
-////////////////////////////////////////////////////////////
-Vector2u Window::getSize() const
-{
-    return m_size;
-}
-
-
-////////////////////////////////////////////////////////////
-void Window::setSize(const Vector2u& size)
-{
-    if (m_impl)
-    {
-        m_impl->setSize(size);
-
-        // Cache the new size
-        m_size.x = size.x;
-        m_size.y = size.y;
-
-        // Notify the derived class
-        onResize();
-    }
-}
-
-
-////////////////////////////////////////////////////////////
-void Window::setTitle(const String& title)
-{
-    if (m_impl)
-        m_impl->setTitle(title);
-}
-
-
-////////////////////////////////////////////////////////////
-void Window::setIcon(unsigned int width, unsigned int height, const Uint8* pixels)
-{
-    if (m_impl)
-        m_impl->setIcon(width, height, pixels);
-}
-
-
-////////////////////////////////////////////////////////////
-void Window::setVisible(bool visible)
-{
-    if (m_impl)
-        m_impl->setVisible(visible);
-}
-
-
-////////////////////////////////////////////////////////////
-void Window::setVerticalSyncEnabled(bool enabled)
-{
-    if (setActive())
-        m_context->setVerticalSyncEnabled(enabled);
-}
-
-
-////////////////////////////////////////////////////////////
-void Window::setMouseCursorVisible(bool visible)
-{
-    if (m_impl)
-        m_impl->setMouseCursorVisible(visible);
-}
-
-
-////////////////////////////////////////////////////////////
-void Window::setKeyRepeatEnabled(bool enabled)
-{
-    if (m_impl)
-        m_impl->setKeyRepeatEnabled(enabled);
-}
-
-
-////////////////////////////////////////////////////////////
-void Window::setFramerateLimit(unsigned int limit)
-{
-    if (limit > 0)
-        m_frameTimeLimit = seconds(1.f / limit);
-    else
-        m_frameTimeLimit = Time::Zero;
-}
-
-
-////////////////////////////////////////////////////////////
-void Window::setJoystickThreshold(float threshold)
-{
-    if (m_impl)
-        m_impl->setJoystickThreshold(threshold);
-}
-
-
-////////////////////////////////////////////////////////////
-bool Window::setActive(bool active) const
-{
-    if (m_context)
-    {
-        if (m_context->setActive(active))
-        {
-            return true;
-        }
-        else
-        {
-            err() << "Failed to activate the window's context" << std::endl;
-            return false;
-        }
-    }
-    else
-    {
-        return false;
-    }
-}
-
-
-////////////////////////////////////////////////////////////
-void Window::requestFocus()
-{
-    if (m_impl)
-        m_impl->requestFocus();
-}
-
-
-////////////////////////////////////////////////////////////
-bool Window::hasFocus() const
-{
-    return m_impl && m_impl->hasFocus();
-}
-
-
-////////////////////////////////////////////////////////////
-
-void Window::display()
-{
-    // Display the backbuffer on screen
-    if (setActive())
-        m_context->display();
-
-    // Limit the framerate if needed
-    if (m_frameTimeLimit != Time::Zero)
-    {
-        sleep(m_frameTimeLimit - m_clock.getElapsedTime());
-        m_clock.restart();
-    }
-}
-
-
-////////////////////////////////////////////////////////////
-WindowHandle Window::getSystemHandle() const
-{
-    return m_impl ? m_impl->getSystemHandle() : 0;
-}
-
-
-////////////////////////////////////////////////////////////
-void Window::onCreate()
-{
-    // Nothing by default
-}
-
-
-////////////////////////////////////////////////////////////
-void Window::onResize()
-{
-    // Nothing by default
-}
-
-
-////////////////////////////////////////////////////////////
-bool Window::filterEvent(const Event& event)
-{
-    // Notify resize events to the derived class
-    if (event.type == Event::Resized)
-    {
-        // Cache the new size
-        m_size.x = event.size.width;
-        m_size.y = event.size.height;
-
-        // Notify the derived class
-        onResize();
-    }
-
-    return true;
-}
-
-
-////////////////////////////////////////////////////////////
-void Window::initialize()
-{
-    // Setup default behaviors (to get a consistent behavior across different implementations)
-    setVisible(true);
-    setMouseCursorVisible(true);
-    setVerticalSyncEnabled(false);
-    setKeyRepeatEnabled(true);
-    setFramerateLimit(0);
-
-    // Get and cache the initial size of the window
-    m_size = m_impl->getSize();
-
-    // Reset frame time
-    m_clock.restart();
-
-    // Activate the window
-    setActive();
-
-    // Notify the derived class
-    onCreate();
-}
-
-} // namespace sf
->>>>>>> fc850ed9
+} // namespace sf