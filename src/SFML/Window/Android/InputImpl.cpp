--- conflicted
+++ resolved
@@ -48,13 +48,8 @@
 {
     // todo: Check if the window is active
 
-<<<<<<< HEAD
-    ActivityStates* states = getActivity(nullptr);
-    std::scoped_lock lock(states->mutex);
-=======
     ActivityStates& states = getActivity();
-    Lock lock(states.mutex);
->>>>>>> 21ed76e7
+    std::scoped_lock lock(states.mutex);
 
     // Initializes JNI
     jint lResult;
@@ -143,13 +138,8 @@
 {
     ALooper_pollAll(0, nullptr, nullptr, nullptr);
 
-<<<<<<< HEAD
-    priv::ActivityStates* states = priv::getActivity(nullptr);
-    std::scoped_lock lock(states->mutex);
-=======
-    priv::ActivityStates& states = priv::getActivity();
-    Lock lock(states.mutex);
->>>>>>> 21ed76e7
+    priv::ActivityStates& states = priv::getActivity();
+    std::scoped_lock lock(states.mutex);
 
     return states.isButtonPressed[button];
 }
@@ -160,13 +150,8 @@
 {
     ALooper_pollAll(0, nullptr, nullptr, nullptr);
 
-<<<<<<< HEAD
-    priv::ActivityStates* states = priv::getActivity(nullptr);
-    std::scoped_lock lock(states->mutex);
-=======
-    priv::ActivityStates& states = priv::getActivity();
-    Lock lock(states.mutex);
->>>>>>> 21ed76e7
+    priv::ActivityStates& states = priv::getActivity();
+    std::scoped_lock lock(states.mutex);
 
     return states.mousePosition;
 }
@@ -198,13 +183,8 @@
 {
     ALooper_pollAll(0, nullptr, nullptr, nullptr);
 
-<<<<<<< HEAD
-    priv::ActivityStates* states = priv::getActivity(nullptr);
-    std::scoped_lock lock(states->mutex);
-=======
-    priv::ActivityStates& states = priv::getActivity();
-    Lock lock(states.mutex);
->>>>>>> 21ed76e7
+    priv::ActivityStates& states = priv::getActivity();
+    std::scoped_lock lock(states.mutex);
 
     return states.touchEvents.find(finger) != states.touchEvents.end();
 }
@@ -215,13 +195,8 @@
 {
     ALooper_pollAll(0, nullptr, nullptr, nullptr);
 
-<<<<<<< HEAD
-    priv::ActivityStates* states = priv::getActivity(nullptr);
-    std::scoped_lock lock(states->mutex);
-=======
-    priv::ActivityStates& states = priv::getActivity();
-    Lock lock(states.mutex);
->>>>>>> 21ed76e7
+    priv::ActivityStates& states = priv::getActivity();
+    std::scoped_lock lock(states.mutex);
 
     return states.touchEvents.find(finger)->second;
 }
