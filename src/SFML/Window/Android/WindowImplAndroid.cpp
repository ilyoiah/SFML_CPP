--- conflicted
+++ resolved
@@ -372,18 +372,11 @@
 
     // Create and send our mouse wheel event
     Event event;
-<<<<<<< HEAD
     event.type = Event::MouseWheelScrolled;
     event.mouseWheelScroll.wheel = Mouse::VerticalWheel;
-    event.mouseWheelScroll.delta = static_cast<double>(delta);
-    event.mouseWheelScroll.x = AMotionEvent_getX(_event, 0);
-    event.mouseWheelScroll.y = AMotionEvent_getY(_event, 0);
-=======
-    event.type = Event::MouseWheelMoved;
-    event.mouseWheel.delta = static_cast<int>(delta);
-    event.mouseWheel.x = static_cast<int>(AMotionEvent_getX(_event, 0));
-    event.mouseWheel.y = static_cast<int>(AMotionEvent_getY(_event, 0));
->>>>>>> c824d3d5
+    event.mouseWheelScroll.delta = static_cast<float>(delta);
+    event.mouseWheelScroll.x = static_cast<int>(AMotionEvent_getX(_event, 0));
+    event.mouseWheelScroll.y = static_cast<int>(AMotionEvent_getY(_event, 0));
 
     forwardEvent(event);
 
