--- conflicted
+++ resolved
@@ -105,11 +105,7 @@
     ///
     /// \param type Type of the sensor
     ///
-<<<<<<< HEAD
-    /// \return The default Android sensor, nullptr otherwise
-=======
     /// \return The default Android sensor, a null pointer otherwise
->>>>>>> 245e8c05
     ///
     ////////////////////////////////////////////////////////////
     static ASensor const* getDefaultSensor(Sensor::Type sensor);
