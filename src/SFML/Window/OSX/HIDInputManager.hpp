--- conflicted
+++ resolved
@@ -184,11 +184,7 @@
     ///
     /// \param page  HID page like kHIDPage_GenericDesktop
     /// \param usage HID usage page like kHIDUsage_GD_Keyboard or kHIDUsage_GD_Mouse
-<<<<<<< HEAD
-    /// \return a retained CFSetRef of IOHIDDeviceRef or nullptr
-=======
     /// \return a retained CFSetRef of IOHIDDeviceRef or a null pointer
->>>>>>> 245e8c05
     ///
     ////////////////////////////////////////////////////////////
     CFSetRef copyDevices(UInt32 page, UInt32 usage);
