<<<<<<< HEAD
////////////////////////////////////////////////////////////
//
// SFML - Simple and Fast Multimedia Library
// Copyright (C) 2007-2014 Laurent Gomila (laurent.gom@gmail.com)
//
// This software is provided 'as-is', without any express or implied warranty.
// In no event will the authors be held liable for any damages arising from the use of this software.
//
// Permission is granted to anyone to use this software for any purpose,
// including commercial applications, and to alter it and redistribute it freely,
// subject to the following restrictions:
//
// 1. The origin of this software must not be misrepresented;
//    you must not claim that you wrote the original software.
//    If you use this software in a product, an acknowledgment
//    in the product documentation would be appreciated but is not required.
//
// 2. Altered source versions must be plainly marked as such,
//    and must not be misrepresented as being the original software.
//
// 3. This notice may not be removed or altered from any source distribution.
//
////////////////////////////////////////////////////////////

#ifndef SFML_WINDOWIMPLWIN32_HPP
#define SFML_WINDOWIMPLWIN32_HPP

////////////////////////////////////////////////////////////
// Headers
////////////////////////////////////////////////////////////
#include <SFML/Window/Event.hpp>
#include <SFML/Window/WindowImpl.hpp>
#include <SFML/System/String.hpp>
#include <windows.h>


namespace sf
{
namespace priv
{
////////////////////////////////////////////////////////////
/// \brief Windows implementation of WindowImpl
///
////////////////////////////////////////////////////////////
class WindowImplWin32 : public WindowImpl
{
public :

    ////////////////////////////////////////////////////////////
    /// \brief Construct the window implementation from an existing control
    ///
    /// \param handle Platform-specific handle of the control
    ///
    ////////////////////////////////////////////////////////////
    WindowImplWin32(WindowHandle handle);

    ////////////////////////////////////////////////////////////
    /// \brief Create the window implementation
    ///
    /// \param mode  Video mode to use
    /// \param title Title of the window
    /// \param style Window style
    /// \param settings Additional settings for the underlying OpenGL context
    ///
    ////////////////////////////////////////////////////////////
    WindowImplWin32(VideoMode mode, const String& title, Uint32 style, const ContextSettings& settings);

    ////////////////////////////////////////////////////////////
    /// \brief Destructor
    ///
    ////////////////////////////////////////////////////////////
    ~WindowImplWin32();

    ////////////////////////////////////////////////////////////
    /// \brief Get the OS-specific handle of the window
    ///
    /// \return Handle of the window
    ///
    ////////////////////////////////////////////////////////////
    virtual WindowHandle getSystemHandle() const;

    ////////////////////////////////////////////////////////////
    /// \brief Get the position of the window
    ///
    /// \return Position of the window, in pixels
    ///
    ////////////////////////////////////////////////////////////
    virtual Vector2i getPosition() const;

    ////////////////////////////////////////////////////////////
    /// \brief Change the position of the window on screen
    ///
    /// \param position New position of the window, in pixels
    ///
    ////////////////////////////////////////////////////////////
    virtual void setPosition(const Vector2i& position);

    ////////////////////////////////////////////////////////////
    /// \brief Get the client size of the window
    ///
    /// \return Size of the window, in pixels
    ///
    ////////////////////////////////////////////////////////////
    virtual Vector2u getSize() const;

    ////////////////////////////////////////////////////////////
    /// \brief Change the size of the rendering region of the window
    ///
    /// \param size New size, in pixels
    ///
    ////////////////////////////////////////////////////////////
    virtual void setSize(const Vector2u& size);

    ////////////////////////////////////////////////////////////
    /// \brief Change the title of the window
    ///
    /// \param title New title
    ///
    ////////////////////////////////////////////////////////////
    virtual void setTitle(const String& title);

    ////////////////////////////////////////////////////////////
    /// \brief Change the window's icon
    ///
    /// \param width  Icon's width, in pixels
    /// \param height Icon's height, in pixels
    /// \param pixels Pointer to the pixels in memory, format must be RGBA 32 bits
    ///
    ////////////////////////////////////////////////////////////
    virtual void setIcon(unsigned int width, unsigned int height, const Uint8* pixels);

    ////////////////////////////////////////////////////////////
    /// \brief Show or hide the window
    ///
    /// \param visible True to show, false to hide
    ///
    ////////////////////////////////////////////////////////////
    virtual void setVisible(bool visible);

    ////////////////////////////////////////////////////////////
    /// \brief Show or hide the mouse cursor
    ///
    /// \param visible True to show, false to hide
    ///
    ////////////////////////////////////////////////////////////
    virtual void setMouseCursorVisible(bool visible);

    ////////////////////////////////////////////////////////////
    /// \brief Grab or release the mouse cursor
    ///
    /// \param grabbed True to enable, false to disable
    ///
    ////////////////////////////////////////////////////////////
    virtual void setMouseCursorGrabbed(bool grabbed);

    ////////////////////////////////////////////////////////////
    /// \brief Enable or disable automatic key-repeat
    ///
    /// \param enabled True to enable, false to disable
    ///
    ////////////////////////////////////////////////////////////
    virtual void setKeyRepeatEnabled(bool enabled);

protected:

    ////////////////////////////////////////////////////////////
    /// \brief Process incoming events from the operating system
    ///
    ////////////////////////////////////////////////////////////
    virtual void processEvents();

private :

    ////////////////////////////////////////////////////////////
    /// Register the window class
    ///
    ////////////////////////////////////////////////////////////
    void registerWindowClass();

    ////////////////////////////////////////////////////////////
    /// \brief Switch to fullscreen mode
    ///
    /// \param mode Video mode to switch to
    ///
    ////////////////////////////////////////////////////////////
    void switchToFullscreen(const VideoMode& mode);

    ////////////////////////////////////////////////////////////
    /// \brief Free all the graphical resources attached to the window
    ///
    ////////////////////////////////////////////////////////////
    void cleanup();

    ////////////////////////////////////////////////////////////
    /// \brief Process a Win32 event
    ///
    /// \param message Message to process
    /// \param wParam  First parameter of the event
    /// \param lParam  Second parameter of the event
    ///
    ////////////////////////////////////////////////////////////
    void processEvent(UINT message, WPARAM wParam, LPARAM lParam);

    ////////////////////////////////////////////////////////////
    /// \brief Enables or disables tracking for the mouse cursor leaving the window
    ///
    /// \param track True to enable, false to disable
    ///
    ////////////////////////////////////////////////////////////
    void setTracking(bool track);

    ////////////////////////////////////////////////////////////
    /// \brief Grab or release the mouse cursor
    ///
    /// This is not to be confused with setMouseCursorGrabbed.
    /// Here m_cursorGrabbed is not modified; it is used,
    /// for example, to release the cursor when switching to
    /// another application.
    ///
    /// \param grabbed True to enable, false to disable
    ///
    ////////////////////////////////////////////////////////////
    void grabCursor(bool grabbed);

    ////////////////////////////////////////////////////////////
    /// \brief Convert a Win32 virtual key code to a SFML key code
    ///
    /// \param key   Virtual key code to convert
    /// \param flags Additional flags
    ///
    /// \return SFML key code corresponding to the key
    ///
    ////////////////////////////////////////////////////////////
    static Keyboard::Key virtualKeyCodeToSF(WPARAM key, LPARAM flags);

    ////////////////////////////////////////////////////////////
    /// \brief Function called whenever one of our windows receives a message
    ///
    /// \param handle  Win32 handle of the window
    /// \param message Message received
    /// \param wParam  First parameter of the message
    /// \param lParam  Second parameter of the message
    ///
    /// \return True to discard the event after it has been processed
    ///
    ////////////////////////////////////////////////////////////
    static LRESULT CALLBACK globalOnEvent(HWND handle, UINT message, WPARAM wParam, LPARAM lParam);

    ////////////////////////////////////////////////////////////
    // Member data
    ////////////////////////////////////////////////////////////
    HWND     m_handle;           ///< Win32 handle of the window
    LONG_PTR m_callback;         ///< Stores the original event callback function of the control
    HCURSOR  m_cursor;           ///< The system cursor to display into the window
    HICON    m_icon;             ///< Custom icon assigned to the window
    bool     m_keyRepeatEnabled; ///< Automatic key-repeat state for keydown events
    Vector2u m_lastSize;         ///< The last handled size of the window
    bool     m_resizing;         ///< Is the window being resized?
    Uint16   m_surrogate;        ///< First half of the surrogate pair, in case we're receiving a Unicode character in two events
    bool     m_mouseInside;      ///< Mouse is inside the window?
    bool     m_fullscreen;       ///< Is the window fullscreen?
    bool     m_cursorGrabbed;    ///< Is the mouse cursor trapped?
};

} // namespace priv

} // namespace sf

#endif // SFML_WINDOWIMPLWIN32_HPP
=======
////////////////////////////////////////////////////////////
//
// SFML - Simple and Fast Multimedia Library
// Copyright (C) 2007-2014 Laurent Gomila (laurent.gom@gmail.com)
//
// This software is provided 'as-is', without any express or implied warranty.
// In no event will the authors be held liable for any damages arising from the use of this software.
//
// Permission is granted to anyone to use this software for any purpose,
// including commercial applications, and to alter it and redistribute it freely,
// subject to the following restrictions:
//
// 1. The origin of this software must not be misrepresented;
//    you must not claim that you wrote the original software.
//    If you use this software in a product, an acknowledgment
//    in the product documentation would be appreciated but is not required.
//
// 2. Altered source versions must be plainly marked as such,
//    and must not be misrepresented as being the original software.
//
// 3. This notice may not be removed or altered from any source distribution.
//
////////////////////////////////////////////////////////////

#ifndef SFML_WINDOWIMPLWIN32_HPP
#define SFML_WINDOWIMPLWIN32_HPP

////////////////////////////////////////////////////////////
// Headers
////////////////////////////////////////////////////////////
#include <SFML/Window/Event.hpp>
#include <SFML/Window/WindowImpl.hpp>
#include <SFML/System/String.hpp>
#include <windows.h>


namespace sf
{
namespace priv
{
////////////////////////////////////////////////////////////
/// \brief Windows implementation of WindowImpl
///
////////////////////////////////////////////////////////////
class WindowImplWin32 : public WindowImpl
{
public:

    ////////////////////////////////////////////////////////////
    /// \brief Construct the window implementation from an existing control
    ///
    /// \param handle Platform-specific handle of the control
    ///
    ////////////////////////////////////////////////////////////
    WindowImplWin32(WindowHandle handle);

    ////////////////////////////////////////////////////////////
    /// \brief Create the window implementation
    ///
    /// \param mode  Video mode to use
    /// \param title Title of the window
    /// \param style Window style
    /// \param settings Additional settings for the underlying OpenGL context
    ///
    ////////////////////////////////////////////////////////////
    WindowImplWin32(VideoMode mode, const String& title, Uint32 style, const ContextSettings& settings);

    ////////////////////////////////////////////////////////////
    /// \brief Destructor
    ///
    ////////////////////////////////////////////////////////////
    ~WindowImplWin32();

    ////////////////////////////////////////////////////////////
    /// \brief Get the OS-specific handle of the window
    ///
    /// \return Handle of the window
    ///
    ////////////////////////////////////////////////////////////
    virtual WindowHandle getSystemHandle() const;

    ////////////////////////////////////////////////////////////
    /// \brief Get the position of the window
    ///
    /// \return Position of the window, in pixels
    ///
    ////////////////////////////////////////////////////////////
    virtual Vector2i getPosition() const;

    ////////////////////////////////////////////////////////////
    /// \brief Change the position of the window on screen
    ///
    /// \param position New position of the window, in pixels
    ///
    ////////////////////////////////////////////////////////////
    virtual void setPosition(const Vector2i& position);

    ////////////////////////////////////////////////////////////
    /// \brief Get the client size of the window
    ///
    /// \return Size of the window, in pixels
    ///
    ////////////////////////////////////////////////////////////
    virtual Vector2u getSize() const;

    ////////////////////////////////////////////////////////////
    /// \brief Change the size of the rendering region of the window
    ///
    /// \param size New size, in pixels
    ///
    ////////////////////////////////////////////////////////////
    virtual void setSize(const Vector2u& size);

    ////////////////////////////////////////////////////////////
    /// \brief Change the title of the window
    ///
    /// \param title New title
    ///
    ////////////////////////////////////////////////////////////
    virtual void setTitle(const String& title);

    ////////////////////////////////////////////////////////////
    /// \brief Change the window's icon
    ///
    /// \param width  Icon's width, in pixels
    /// \param height Icon's height, in pixels
    /// \param pixels Pointer to the pixels in memory, format must be RGBA 32 bits
    ///
    ////////////////////////////////////////////////////////////
    virtual void setIcon(unsigned int width, unsigned int height, const Uint8* pixels);

    ////////////////////////////////////////////////////////////
    /// \brief Show or hide the window
    ///
    /// \param visible True to show, false to hide
    ///
    ////////////////////////////////////////////////////////////
    virtual void setVisible(bool visible);

    ////////////////////////////////////////////////////////////
    /// \brief Show or hide the mouse cursor
    ///
    /// \param visible True to show, false to hide
    ///
    ////////////////////////////////////////////////////////////
    virtual void setMouseCursorVisible(bool visible);

    ////////////////////////////////////////////////////////////
    /// \brief Enable or disable automatic key-repeat
    ///
    /// \param enabled True to enable, false to disable
    ///
    ////////////////////////////////////////////////////////////
    virtual void setKeyRepeatEnabled(bool enabled);

    ////////////////////////////////////////////////////////////
    /// \brief Request the current window to be made the active
    ///        foreground window
    ///
    ////////////////////////////////////////////////////////////
    virtual void requestFocus();

    ////////////////////////////////////////////////////////////
    /// \brief Check whether the window has the input focus
    ///
    /// \return True if window has focus, false otherwise
    ///
    ////////////////////////////////////////////////////////////
    virtual bool hasFocus() const;

protected:

    ////////////////////////////////////////////////////////////
    /// \brief Process incoming events from the operating system
    ///
    ////////////////////////////////////////////////////////////
    virtual void processEvents();

private:

    ////////////////////////////////////////////////////////////
    /// Register the window class
    ///
    ////////////////////////////////////////////////////////////
    void registerWindowClass();

    ////////////////////////////////////////////////////////////
    /// \brief Switch to fullscreen mode
    ///
    /// \param mode Video mode to switch to
    ///
    ////////////////////////////////////////////////////////////
    void switchToFullscreen(const VideoMode& mode);

    ////////////////////////////////////////////////////////////
    /// \brief Free all the graphical resources attached to the window
    ///
    ////////////////////////////////////////////////////////////
    void cleanup();

    ////////////////////////////////////////////////////////////
    /// \brief Process a Win32 event
    ///
    /// \param message Message to process
    /// \param wParam  First parameter of the event
    /// \param lParam  Second parameter of the event
    ///
    ////////////////////////////////////////////////////////////
    void processEvent(UINT message, WPARAM wParam, LPARAM lParam);

    ////////////////////////////////////////////////////////////
    /// \brief Enables or disables tracking for the mouse cursor leaving the window
    ///
    /// \param track True to enable, false to disable
    ///
    ////////////////////////////////////////////////////////////
    void setTracking(bool track);

    ////////////////////////////////////////////////////////////
    /// \brief Convert a Win32 virtual key code to a SFML key code
    ///
    /// \param key   Virtual key code to convert
    /// \param flags Additional flags
    ///
    /// \return SFML key code corresponding to the key
    ///
    ////////////////////////////////////////////////////////////
    static Keyboard::Key virtualKeyCodeToSF(WPARAM key, LPARAM flags);

    ////////////////////////////////////////////////////////////
    /// \brief Function called whenever one of our windows receives a message
    ///
    /// \param handle  Win32 handle of the window
    /// \param message Message received
    /// \param wParam  First parameter of the message
    /// \param lParam  Second parameter of the message
    ///
    /// \return True to discard the event after it has been processed
    ///
    ////////////////////////////////////////////////////////////
    static LRESULT CALLBACK globalOnEvent(HWND handle, UINT message, WPARAM wParam, LPARAM lParam);

    ////////////////////////////////////////////////////////////
    // Member data
    ////////////////////////////////////////////////////////////
    HWND     m_handle;           ///< Win32 handle of the window
    LONG_PTR m_callback;         ///< Stores the original event callback function of the control
    HCURSOR  m_cursor;           ///< The system cursor to display into the window
    HICON    m_icon;             ///< Custom icon assigned to the window
    bool     m_keyRepeatEnabled; ///< Automatic key-repeat state for keydown events
    Vector2u m_lastSize;         ///< The last handled size of the window
    bool     m_resizing;         ///< Is the window being resized?
    Uint16   m_surrogate;        ///< First half of the surrogate pair, in case we're receiving a Unicode character in two events
    bool     m_mouseInside;      ///< Mouse is inside the window?
};

} // namespace priv

} // namespace sf

#endif // SFML_WINDOWIMPLWIN32_HPP
>>>>>>> fc850ed9
<|MERGE_RESOLUTION|>--- conflicted
+++ resolved
@@ -1,4 +1,3 @@
-<<<<<<< HEAD
 ////////////////////////////////////////////////////////////
 //
 // SFML - Simple and Fast Multimedia Library
@@ -267,267 +266,4 @@
 
 } // namespace sf
 
-#endif // SFML_WINDOWIMPLWIN32_HPP
-=======
-////////////////////////////////////////////////////////////
-//
-// SFML - Simple and Fast Multimedia Library
-// Copyright (C) 2007-2014 Laurent Gomila (laurent.gom@gmail.com)
-//
-// This software is provided 'as-is', without any express or implied warranty.
-// In no event will the authors be held liable for any damages arising from the use of this software.
-//
-// Permission is granted to anyone to use this software for any purpose,
-// including commercial applications, and to alter it and redistribute it freely,
-// subject to the following restrictions:
-//
-// 1. The origin of this software must not be misrepresented;
-//    you must not claim that you wrote the original software.
-//    If you use this software in a product, an acknowledgment
-//    in the product documentation would be appreciated but is not required.
-//
-// 2. Altered source versions must be plainly marked as such,
-//    and must not be misrepresented as being the original software.
-//
-// 3. This notice may not be removed or altered from any source distribution.
-//
-////////////////////////////////////////////////////////////
-
-#ifndef SFML_WINDOWIMPLWIN32_HPP
-#define SFML_WINDOWIMPLWIN32_HPP
-
-////////////////////////////////////////////////////////////
-// Headers
-////////////////////////////////////////////////////////////
-#include <SFML/Window/Event.hpp>
-#include <SFML/Window/WindowImpl.hpp>
-#include <SFML/System/String.hpp>
-#include <windows.h>
-
-
-namespace sf
-{
-namespace priv
-{
-////////////////////////////////////////////////////////////
-/// \brief Windows implementation of WindowImpl
-///
-////////////////////////////////////////////////////////////
-class WindowImplWin32 : public WindowImpl
-{
-public:
-
-    ////////////////////////////////////////////////////////////
-    /// \brief Construct the window implementation from an existing control
-    ///
-    /// \param handle Platform-specific handle of the control
-    ///
-    ////////////////////////////////////////////////////////////
-    WindowImplWin32(WindowHandle handle);
-
-    ////////////////////////////////////////////////////////////
-    /// \brief Create the window implementation
-    ///
-    /// \param mode  Video mode to use
-    /// \param title Title of the window
-    /// \param style Window style
-    /// \param settings Additional settings for the underlying OpenGL context
-    ///
-    ////////////////////////////////////////////////////////////
-    WindowImplWin32(VideoMode mode, const String& title, Uint32 style, const ContextSettings& settings);
-
-    ////////////////////////////////////////////////////////////
-    /// \brief Destructor
-    ///
-    ////////////////////////////////////////////////////////////
-    ~WindowImplWin32();
-
-    ////////////////////////////////////////////////////////////
-    /// \brief Get the OS-specific handle of the window
-    ///
-    /// \return Handle of the window
-    ///
-    ////////////////////////////////////////////////////////////
-    virtual WindowHandle getSystemHandle() const;
-
-    ////////////////////////////////////////////////////////////
-    /// \brief Get the position of the window
-    ///
-    /// \return Position of the window, in pixels
-    ///
-    ////////////////////////////////////////////////////////////
-    virtual Vector2i getPosition() const;
-
-    ////////////////////////////////////////////////////////////
-    /// \brief Change the position of the window on screen
-    ///
-    /// \param position New position of the window, in pixels
-    ///
-    ////////////////////////////////////////////////////////////
-    virtual void setPosition(const Vector2i& position);
-
-    ////////////////////////////////////////////////////////////
-    /// \brief Get the client size of the window
-    ///
-    /// \return Size of the window, in pixels
-    ///
-    ////////////////////////////////////////////////////////////
-    virtual Vector2u getSize() const;
-
-    ////////////////////////////////////////////////////////////
-    /// \brief Change the size of the rendering region of the window
-    ///
-    /// \param size New size, in pixels
-    ///
-    ////////////////////////////////////////////////////////////
-    virtual void setSize(const Vector2u& size);
-
-    ////////////////////////////////////////////////////////////
-    /// \brief Change the title of the window
-    ///
-    /// \param title New title
-    ///
-    ////////////////////////////////////////////////////////////
-    virtual void setTitle(const String& title);
-
-    ////////////////////////////////////////////////////////////
-    /// \brief Change the window's icon
-    ///
-    /// \param width  Icon's width, in pixels
-    /// \param height Icon's height, in pixels
-    /// \param pixels Pointer to the pixels in memory, format must be RGBA 32 bits
-    ///
-    ////////////////////////////////////////////////////////////
-    virtual void setIcon(unsigned int width, unsigned int height, const Uint8* pixels);
-
-    ////////////////////////////////////////////////////////////
-    /// \brief Show or hide the window
-    ///
-    /// \param visible True to show, false to hide
-    ///
-    ////////////////////////////////////////////////////////////
-    virtual void setVisible(bool visible);
-
-    ////////////////////////////////////////////////////////////
-    /// \brief Show or hide the mouse cursor
-    ///
-    /// \param visible True to show, false to hide
-    ///
-    ////////////////////////////////////////////////////////////
-    virtual void setMouseCursorVisible(bool visible);
-
-    ////////////////////////////////////////////////////////////
-    /// \brief Enable or disable automatic key-repeat
-    ///
-    /// \param enabled True to enable, false to disable
-    ///
-    ////////////////////////////////////////////////////////////
-    virtual void setKeyRepeatEnabled(bool enabled);
-
-    ////////////////////////////////////////////////////////////
-    /// \brief Request the current window to be made the active
-    ///        foreground window
-    ///
-    ////////////////////////////////////////////////////////////
-    virtual void requestFocus();
-
-    ////////////////////////////////////////////////////////////
-    /// \brief Check whether the window has the input focus
-    ///
-    /// \return True if window has focus, false otherwise
-    ///
-    ////////////////////////////////////////////////////////////
-    virtual bool hasFocus() const;
-
-protected:
-
-    ////////////////////////////////////////////////////////////
-    /// \brief Process incoming events from the operating system
-    ///
-    ////////////////////////////////////////////////////////////
-    virtual void processEvents();
-
-private:
-
-    ////////////////////////////////////////////////////////////
-    /// Register the window class
-    ///
-    ////////////////////////////////////////////////////////////
-    void registerWindowClass();
-
-    ////////////////////////////////////////////////////////////
-    /// \brief Switch to fullscreen mode
-    ///
-    /// \param mode Video mode to switch to
-    ///
-    ////////////////////////////////////////////////////////////
-    void switchToFullscreen(const VideoMode& mode);
-
-    ////////////////////////////////////////////////////////////
-    /// \brief Free all the graphical resources attached to the window
-    ///
-    ////////////////////////////////////////////////////////////
-    void cleanup();
-
-    ////////////////////////////////////////////////////////////
-    /// \brief Process a Win32 event
-    ///
-    /// \param message Message to process
-    /// \param wParam  First parameter of the event
-    /// \param lParam  Second parameter of the event
-    ///
-    ////////////////////////////////////////////////////////////
-    void processEvent(UINT message, WPARAM wParam, LPARAM lParam);
-
-    ////////////////////////////////////////////////////////////
-    /// \brief Enables or disables tracking for the mouse cursor leaving the window
-    ///
-    /// \param track True to enable, false to disable
-    ///
-    ////////////////////////////////////////////////////////////
-    void setTracking(bool track);
-
-    ////////////////////////////////////////////////////////////
-    /// \brief Convert a Win32 virtual key code to a SFML key code
-    ///
-    /// \param key   Virtual key code to convert
-    /// \param flags Additional flags
-    ///
-    /// \return SFML key code corresponding to the key
-    ///
-    ////////////////////////////////////////////////////////////
-    static Keyboard::Key virtualKeyCodeToSF(WPARAM key, LPARAM flags);
-
-    ////////////////////////////////////////////////////////////
-    /// \brief Function called whenever one of our windows receives a message
-    ///
-    /// \param handle  Win32 handle of the window
-    /// \param message Message received
-    /// \param wParam  First parameter of the message
-    /// \param lParam  Second parameter of the message
-    ///
-    /// \return True to discard the event after it has been processed
-    ///
-    ////////////////////////////////////////////////////////////
-    static LRESULT CALLBACK globalOnEvent(HWND handle, UINT message, WPARAM wParam, LPARAM lParam);
-
-    ////////////////////////////////////////////////////////////
-    // Member data
-    ////////////////////////////////////////////////////////////
-    HWND     m_handle;           ///< Win32 handle of the window
-    LONG_PTR m_callback;         ///< Stores the original event callback function of the control
-    HCURSOR  m_cursor;           ///< The system cursor to display into the window
-    HICON    m_icon;             ///< Custom icon assigned to the window
-    bool     m_keyRepeatEnabled; ///< Automatic key-repeat state for keydown events
-    Vector2u m_lastSize;         ///< The last handled size of the window
-    bool     m_resizing;         ///< Is the window being resized?
-    Uint16   m_surrogate;        ///< First half of the surrogate pair, in case we're receiving a Unicode character in two events
-    bool     m_mouseInside;      ///< Mouse is inside the window?
-};
-
-} // namespace priv
-
-} // namespace sf
-
-#endif // SFML_WINDOWIMPLWIN32_HPP
->>>>>>> fc850ed9
+#endif // SFML_WINDOWIMPLWIN32_HPP