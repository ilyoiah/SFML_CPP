////////////////////////////////////////////////////////////
//
// SFML - Simple and Fast Multimedia Library
// Copyright (C) 2007-2021 Laurent Gomila (laurent@sfml-dev.org)
//
// This software is provided 'as-is', without any express or implied warranty.
// In no event will the authors be held liable for any damages arising from the use of this software.
//
// Permission is granted to anyone to use this software for any purpose,
// including commercial applications, and to alter it and redistribute it freely,
// subject to the following restrictions:
//
// 1. The origin of this software must not be misrepresented;
//    you must not claim that you wrote the original software.
//    If you use this software in a product, an acknowledgment
//    in the product documentation would be appreciated but is not required.
//
// 2. Altered source versions must be plainly marked as such,
//    and must not be misrepresented as being the original software.
//
// 3. This notice may not be removed or altered from any source distribution.
//
////////////////////////////////////////////////////////////

////////////////////////////////////////////////////////////
// Headers
////////////////////////////////////////////////////////////
#ifdef _WIN32_WINDOWS
    #undef _WIN32_WINDOWS
#endif
#ifdef _WIN32_WINNT
    #undef _WIN32_WINNT
#endif
#ifdef WINVER
    #undef WINVER
#endif
#define _WIN32_WINDOWS 0x0501
#define _WIN32_WINNT   0x0501
#define WINVER         0x0501
#include <SFML/Window/Win32/WindowImplWin32.hpp>
#include <SFML/Window/WindowStyle.hpp>
#include <SFML/System/Err.hpp>
#include <SFML/System/Utf.hpp>
// dbt.h is lowercase here, as a cross-compile on linux with mingw-w64
// expects lowercase, and a native compile on windows, whether via msvc
// or mingw-w64 addresses files in a case insensitive manner.
#include <dbt.h>
#include <vector>
#include <cstring>

// MinGW lacks the definition of some Win32 constants
#ifndef XBUTTON1
    #define XBUTTON1 0x0001
#endif
#ifndef XBUTTON2
    #define XBUTTON2 0x0002
#endif
#ifndef WM_MOUSEHWHEEL
    #define WM_MOUSEHWHEEL 0x020E
#endif
#ifndef MAPVK_VK_TO_VSC
    #define MAPVK_VK_TO_VSC (0)
#endif

namespace
{
    unsigned int               windowCount      = 0; // Windows owned by SFML
    unsigned int               handleCount      = 0; // All window handles
    const wchar_t*             className        = L"SFML_Window";
    sf::priv::WindowImplWin32* fullscreenWindow = nullptr;

    const GUID GUID_DEVINTERFACE_HID = {0x4d1e55b2, 0xf16f, 0x11cf, {0x88, 0xcb, 0x00, 0x11, 0x11, 0x00, 0x00, 0x30}};

    void setProcessDpiAware()
    {
        // Try SetProcessDpiAwareness first
        HINSTANCE shCoreDll = LoadLibrary(L"Shcore.dll");

        if (shCoreDll)
        {
            enum ProcessDpiAwareness
            {
                ProcessDpiUnaware         = 0,
                ProcessSystemDpiAware     = 1,
                ProcessPerMonitorDpiAware = 2
            };

            using SetProcessDpiAwarenessFuncType = HRESULT (*)(ProcessDpiAwareness);
            auto SetProcessDpiAwarenessFunc = reinterpret_cast<SetProcessDpiAwarenessFuncType>(reinterpret_cast<void*>(GetProcAddress(shCoreDll, "SetProcessDpiAwareness")));

            if (SetProcessDpiAwarenessFunc)
            {
                // We only check for E_INVALIDARG because we would get
                // E_ACCESSDENIED if the DPI was already set previously
                // and S_OK means the call was successful
                if (SetProcessDpiAwarenessFunc(ProcessSystemDpiAware) == E_INVALIDARG)
                {
                    sf::err() << "Failed to set process DPI awareness" << sf::errEndl;
                }
                else
                {
                    FreeLibrary(shCoreDll);
                    return;
                }
            }

            FreeLibrary(shCoreDll);
        }

        // Fall back to SetProcessDPIAware if SetProcessDpiAwareness
        // is not available on this system
        HINSTANCE user32Dll = LoadLibrary(L"user32.dll");

        if (user32Dll)
        {
<<<<<<< HEAD
            using SetProcessDPIAwareFuncType = BOOL (*)();
            auto SetProcessDPIAwareFunc = reinterpret_cast<SetProcessDPIAwareFuncType>(reinterpret_cast<void*>(GetProcAddress(user32Dll, "SetProcessDPIAware")));
=======
            using SetProcessDPIAwareFuncType = BOOL (WINAPI *)();
            SetProcessDPIAwareFuncType SetProcessDPIAwareFunc = reinterpret_cast<SetProcessDPIAwareFuncType>(reinterpret_cast<void*>(GetProcAddress(user32Dll, "SetProcessDPIAware")));
>>>>>>> d10e32f9

            if (SetProcessDPIAwareFunc)
            {
                if (!SetProcessDPIAwareFunc())
                    sf::err() << "Failed to set process DPI awareness" << sf::errEndl;
            }

            FreeLibrary(user32Dll);
        }
    }
}

namespace sf
{
namespace priv
{
////////////////////////////////////////////////////////////
WindowImplWin32::WindowImplWin32(WindowHandle handle) :
m_handle          (handle),
m_callback        (0),
m_cursorVisible   (true), // might need to call GetCursorInfo
m_lastCursor      (LoadCursor(nullptr, IDC_ARROW)),
m_icon            (nullptr),
m_keyRepeatEnabled(true),
m_lastSize        (0, 0),
m_resizing        (false),
m_surrogate       (0),
m_mouseInside     (false),
m_fullscreen      (false),
m_cursorGrabbed   (false)
{
    // Set that this process is DPI aware and can handle DPI scaling
    setProcessDpiAware();

    if (m_handle)
    {
        // If we're the first window handle, we only need to poll for joysticks when WM_DEVICECHANGE message is received
        if (handleCount == 0)
            JoystickImpl::setLazyUpdates(true);

        ++handleCount;

        // We change the event procedure of the control (it is important to save the old one)
        SetWindowLongPtrW(m_handle, GWLP_USERDATA, reinterpret_cast<LONG_PTR>(this));
        m_callback = SetWindowLongPtrW(m_handle, GWLP_WNDPROC, reinterpret_cast<LONG_PTR>(&WindowImplWin32::globalOnEvent));
    }
}


////////////////////////////////////////////////////////////
WindowImplWin32::WindowImplWin32(VideoMode mode, const String& title, Uint32 style, const ContextSettings& /*settings*/) :
m_handle          (nullptr),
m_callback        (0),
m_cursorVisible   (true), // might need to call GetCursorInfo
m_lastCursor      (LoadCursor(nullptr, IDC_ARROW)),
m_icon            (nullptr),
m_keyRepeatEnabled(true),
m_lastSize        (mode.width, mode.height),
m_resizing        (false),
m_surrogate       (0),
m_mouseInside     (false),
m_fullscreen      ((style & Style::Fullscreen) != 0),
m_cursorGrabbed   (m_fullscreen)
{
    // Set that this process is DPI aware and can handle DPI scaling
    setProcessDpiAware();

    // Register the window class at first call
    if (windowCount == 0)
        registerWindowClass();

    // Compute position and size
    HDC screenDC = GetDC(nullptr);
    int left   = (GetDeviceCaps(screenDC, HORZRES) - static_cast<int>(mode.width))  / 2;
    int top    = (GetDeviceCaps(screenDC, VERTRES) - static_cast<int>(mode.height)) / 2;
    int width  = static_cast<int>(mode.width);
    int height = static_cast<int>(mode.height);
    ReleaseDC(nullptr, screenDC);

    // Choose the window style according to the Style parameter
    DWORD win32Style = WS_VISIBLE;
    if (style == Style::None)
    {
        win32Style |= WS_POPUP;
    }
    else
    {
        if (style & Style::Titlebar) win32Style |= WS_CAPTION | WS_MINIMIZEBOX;
        if (style & Style::Resize)   win32Style |= WS_THICKFRAME | WS_MAXIMIZEBOX;
        if (style & Style::Close)    win32Style |= WS_SYSMENU;
    }

    // In windowed mode, adjust width and height so that window will have the requested client area
    if (!m_fullscreen)
    {
        RECT rectangle = {0, 0, width, height};
        AdjustWindowRect(&rectangle, win32Style, false);
        width  = rectangle.right - rectangle.left;
        height = rectangle.bottom - rectangle.top;
    }

    // Create the window
    m_handle = CreateWindowW(className, title.toWideString().c_str(), win32Style, left, top, width, height, nullptr, nullptr, GetModuleHandle(nullptr), this);

    // Register to receive device interface change notifications (used for joystick connection handling)
    DEV_BROADCAST_DEVICEINTERFACE deviceInterface = {sizeof(DEV_BROADCAST_DEVICEINTERFACE), DBT_DEVTYP_DEVICEINTERFACE, 0, GUID_DEVINTERFACE_HID, 0};
    RegisterDeviceNotification(m_handle, &deviceInterface, DEVICE_NOTIFY_WINDOW_HANDLE);

    // If we're the first window handle, we only need to poll for joysticks when WM_DEVICECHANGE message is received
    if (m_handle)
    {
        if (handleCount == 0)
            JoystickImpl::setLazyUpdates(true);

        ++handleCount;
    }

    // By default, the OS limits the size of the window the the desktop size,
    // we have to resize it after creation to apply the real size
    setSize(Vector2u(mode.width, mode.height));

    // Switch to fullscreen if requested
    if (m_fullscreen)
        switchToFullscreen(mode);

    // Increment window count
    windowCount++;
}


////////////////////////////////////////////////////////////
WindowImplWin32::~WindowImplWin32()
{
    // TODO should we restore the cursor shape and visibility?

    // Destroy the custom icon, if any
    if (m_icon)
        DestroyIcon(m_icon);

    // If it's the last window handle we have to poll for joysticks again
    if (m_handle)
    {
        --handleCount;

        if (handleCount == 0)
            JoystickImpl::setLazyUpdates(false);
    }

    if (!m_callback)
    {
        // Destroy the window
        if (m_handle)
            DestroyWindow(m_handle);

        // Decrement the window count
        windowCount--;

        // Unregister window class if we were the last window
        if (windowCount == 0)
            UnregisterClassW(className, GetModuleHandleW(nullptr));
    }
    else
    {
        // The window is external: remove the hook on its message callback
        SetWindowLongPtrW(m_handle, GWLP_WNDPROC, m_callback);
    }
}


////////////////////////////////////////////////////////////
WindowHandle WindowImplWin32::getSystemHandle() const
{
    return m_handle;
}


////////////////////////////////////////////////////////////
void WindowImplWin32::processEvents()
{
    // We process the window events only if we own it
    if (!m_callback)
    {
        MSG message;
        while (PeekMessageW(&message, nullptr, 0, 0, PM_REMOVE))
        {
            TranslateMessage(&message);
            DispatchMessageW(&message);
        }
    }
}


////////////////////////////////////////////////////////////
Vector2i WindowImplWin32::getPosition() const
{
    RECT rect;
    GetWindowRect(m_handle, &rect);

    return Vector2i(rect.left, rect.top);
}


////////////////////////////////////////////////////////////
void WindowImplWin32::setPosition(const Vector2i& position)
{
    SetWindowPos(m_handle, nullptr, position.x, position.y, 0, 0, SWP_NOSIZE | SWP_NOZORDER);

    if(m_cursorGrabbed)
        grabCursor(true);
}


////////////////////////////////////////////////////////////
Vector2u WindowImplWin32::getSize() const
{
    RECT rect;
    GetClientRect(m_handle, &rect);

    return Vector2u(static_cast<unsigned int>(rect.right - rect.left), static_cast<unsigned int>(rect.bottom - rect.top));
}


////////////////////////////////////////////////////////////
void WindowImplWin32::setSize(const Vector2u& size)
{
    // SetWindowPos wants the total size of the window (including title bar and borders),
    // so we have to compute it
    RECT rectangle = {0, 0, static_cast<long>(size.x), static_cast<long>(size.y)};
    AdjustWindowRect(&rectangle, static_cast<DWORD>(GetWindowLongPtr(m_handle, GWL_STYLE)), false);
    int width  = rectangle.right - rectangle.left;
    int height = rectangle.bottom - rectangle.top;

    SetWindowPos(m_handle, nullptr, 0, 0, width, height, SWP_NOMOVE | SWP_NOZORDER);
}


////////////////////////////////////////////////////////////
void WindowImplWin32::setTitle(const String& title)
{
    SetWindowTextW(m_handle, title.toWideString().c_str());
}


////////////////////////////////////////////////////////////
void WindowImplWin32::setIcon(unsigned int width, unsigned int height, const Uint8* pixels)
{
    // First destroy the previous one
    if (m_icon)
        DestroyIcon(m_icon);

    // Windows wants BGRA pixels: swap red and blue channels
    std::vector<Uint8> iconPixels(width * height * 4);
    for (std::size_t i = 0; i < iconPixels.size() / 4; ++i)
    {
        iconPixels[i * 4 + 0] = pixels[i * 4 + 2];
        iconPixels[i * 4 + 1] = pixels[i * 4 + 1];
        iconPixels[i * 4 + 2] = pixels[i * 4 + 0];
        iconPixels[i * 4 + 3] = pixels[i * 4 + 3];
    }

    // Create the icon from the pixel array
    m_icon = CreateIcon(GetModuleHandleW(nullptr), static_cast<int>(width), static_cast<int>(height), 1, 32, nullptr, iconPixels.data());

    // Set it as both big and small icon of the window
    if (m_icon)
    {
        SendMessageW(m_handle, WM_SETICON, ICON_BIG,   reinterpret_cast<LPARAM>(m_icon));
        SendMessageW(m_handle, WM_SETICON, ICON_SMALL, reinterpret_cast<LPARAM>(m_icon));
    }
    else
    {
        err() << "Failed to set the window's icon" << errEndl;
    }
}


////////////////////////////////////////////////////////////
void WindowImplWin32::setVisible(bool visible)
{
    ShowWindow(m_handle, visible ? SW_SHOW : SW_HIDE);
}


////////////////////////////////////////////////////////////
void WindowImplWin32::setMouseCursorVisible(bool visible)
{
    m_cursorVisible = visible;
    SetCursor(m_cursorVisible ? m_lastCursor : nullptr);
}


////////////////////////////////////////////////////////////
void WindowImplWin32::setMouseCursorGrabbed(bool grabbed)
{
    m_cursorGrabbed = grabbed;
    grabCursor(m_cursorGrabbed);
}


////////////////////////////////////////////////////////////
void WindowImplWin32::setMouseCursor(const CursorImpl& cursor)
{
    m_lastCursor = cursor.m_cursor;
    SetCursor(m_cursorVisible ? m_lastCursor : nullptr);
}


////////////////////////////////////////////////////////////
void WindowImplWin32::setKeyRepeatEnabled(bool enabled)
{
    m_keyRepeatEnabled = enabled;
}


////////////////////////////////////////////////////////////
void WindowImplWin32::requestFocus()
{
    // Allow focus stealing only within the same process; compare PIDs of current and foreground window
    DWORD thisPid, foregroundPid;
    GetWindowThreadProcessId(m_handle, &thisPid);
    GetWindowThreadProcessId(GetForegroundWindow(), &foregroundPid);

    if (thisPid == foregroundPid)
    {
        // The window requesting focus belongs to the same process as the current window: steal focus
        SetForegroundWindow(m_handle);
    }
    else
    {
        // Different process: don't steal focus, but create a taskbar notification ("flash")
        FLASHWINFO info;
        info.cbSize    = sizeof(info);
        info.hwnd      = m_handle;
        info.dwFlags   = FLASHW_TRAY;
        info.dwTimeout = 0;
        info.uCount    = 3;

        FlashWindowEx(&info);
    }
}


////////////////////////////////////////////////////////////
bool WindowImplWin32::hasFocus() const
{
    return m_handle == GetForegroundWindow();
}


////////////////////////////////////////////////////////////
void WindowImplWin32::registerWindowClass()
{
    WNDCLASSW windowClass;
    windowClass.style         = 0;
    windowClass.lpfnWndProc   = &WindowImplWin32::globalOnEvent;
    windowClass.cbClsExtra    = 0;
    windowClass.cbWndExtra    = 0;
    windowClass.hInstance     = GetModuleHandleW(nullptr);
    windowClass.hIcon         = nullptr;
    windowClass.hCursor       = nullptr;
    windowClass.hbrBackground = nullptr;
    windowClass.lpszMenuName  = nullptr;
    windowClass.lpszClassName = className;
    RegisterClassW(&windowClass);
}


////////////////////////////////////////////////////////////
void WindowImplWin32::switchToFullscreen(const VideoMode& mode)
{
    DEVMODE devMode;
    devMode.dmSize       = sizeof(devMode);
    devMode.dmPelsWidth  = mode.width;
    devMode.dmPelsHeight = mode.height;
    devMode.dmBitsPerPel = mode.bitsPerPixel;
    devMode.dmFields     = DM_PELSWIDTH | DM_PELSHEIGHT | DM_BITSPERPEL;

    // Apply fullscreen mode
    if (ChangeDisplaySettingsW(&devMode, CDS_FULLSCREEN) != DISP_CHANGE_SUCCESSFUL)
    {
        err() << "Failed to change display mode for fullscreen" << errEndl;
        return;
    }

    // Make the window flags compatible with fullscreen mode
    SetWindowLongPtr(m_handle, GWL_STYLE, static_cast<LONG_PTR>(WS_POPUP) | static_cast<LONG_PTR>(WS_CLIPCHILDREN) | static_cast<LONG_PTR>(WS_CLIPSIBLINGS));
    SetWindowLongPtr(m_handle, GWL_EXSTYLE, WS_EX_APPWINDOW);

    // Resize the window so that it fits the entire screen
    SetWindowPos(m_handle, HWND_TOP, 0, 0, static_cast<int>(mode.width), static_cast<int>(mode.height), SWP_FRAMECHANGED);
    ShowWindow(m_handle, SW_SHOW);

    // Set "this" as the current fullscreen window
    fullscreenWindow = this;
}


////////////////////////////////////////////////////////////
void WindowImplWin32::cleanup()
{
    // Restore the previous video mode (in case we were running in fullscreen)
    if (fullscreenWindow == this)
    {
        ChangeDisplaySettingsW(nullptr, 0);
        fullscreenWindow = nullptr;
    }

    // Unhide the mouse cursor (in case it was hidden)
    setMouseCursorVisible(true);

    // No longer track the cursor
    setTracking(false);

    // No longer capture the cursor
    ReleaseCapture();
}


////////////////////////////////////////////////////////////
void WindowImplWin32::setTracking(bool track)
{
    TRACKMOUSEEVENT mouseEvent;
    mouseEvent.cbSize = sizeof(TRACKMOUSEEVENT);
    mouseEvent.dwFlags = track ? TME_LEAVE : TME_CANCEL;
    mouseEvent.hwndTrack = m_handle;
    mouseEvent.dwHoverTime = HOVER_DEFAULT;
    TrackMouseEvent(&mouseEvent);
}


////////////////////////////////////////////////////////////
void WindowImplWin32::grabCursor(bool grabbed)
{
    if (grabbed)
    {
        RECT rect;
        GetClientRect(m_handle, &rect);
        MapWindowPoints(m_handle, nullptr, reinterpret_cast<LPPOINT>(&rect), 2);
        ClipCursor(&rect);
    }
    else
    {
        ClipCursor(nullptr);
    }
}


////////////////////////////////////////////////////////////
void WindowImplWin32::processEvent(UINT message, WPARAM wParam, LPARAM lParam)
{
    // Don't process any message until window is created
    if (m_handle == nullptr)
        return;

    switch (message)
    {
        // Destroy event
        case WM_DESTROY:
        {
            // Here we must cleanup resources !
            cleanup();
            break;
        }

        // Set cursor event
        case WM_SETCURSOR:
        {
            // The mouse has moved, if the cursor is in our window we must refresh the cursor
            if (LOWORD(lParam) == HTCLIENT) {
                SetCursor(m_cursorVisible ? m_lastCursor : nullptr);
            }

            break;
        }

        // Close event
        case WM_CLOSE:
        {
            Event event;
            event.type = Event::Closed;
            pushEvent(event);
            break;
        }

        // Resize event
        case WM_SIZE:
        {
            // Consider only events triggered by a maximize or a un-maximize
            if (wParam != SIZE_MINIMIZED && !m_resizing && m_lastSize != getSize())
            {
                // Update the last handled size
                m_lastSize = getSize();

                // Push a resize event
                Event event;
                event.type        = Event::Resized;
                event.size.width  = m_lastSize.x;
                event.size.height = m_lastSize.y;
                pushEvent(event);

                // Restore/update cursor grabbing
                grabCursor(m_cursorGrabbed);
            }
            break;
        }

        // Start resizing
        case WM_ENTERSIZEMOVE:
        {
            m_resizing = true;
            grabCursor(false);
            break;
        }

        // Stop resizing
        case WM_EXITSIZEMOVE:
        {
            m_resizing = false;

            // Ignore cases where the window has only been moved
            if(m_lastSize != getSize())
            {
                // Update the last handled size
                m_lastSize = getSize();

                // Push a resize event
                Event event;
                event.type        = Event::Resized;
                event.size.width  = m_lastSize.x;
                event.size.height = m_lastSize.y;
                pushEvent(event);
            }

            // Restore/update cursor grabbing
            grabCursor(m_cursorGrabbed);
            break;
        }

        // The system request the min/max window size and position
        case WM_GETMINMAXINFO:
        {
            // We override the returned information to remove the default limit
            // (the OS doesn't allow windows bigger than the desktop by default)
            auto* info = reinterpret_cast<MINMAXINFO*>(lParam);
            info->ptMaxTrackSize.x = 50000;
            info->ptMaxTrackSize.y = 50000;
            break;
        }

        // Gain focus event
        case WM_SETFOCUS:
        {
            // Restore cursor grabbing
            grabCursor(m_cursorGrabbed);

            Event event;
            event.type = Event::GainedFocus;
            pushEvent(event);
            break;
        }

        // Lost focus event
        case WM_KILLFOCUS:
        {
            // Ungrab the cursor
            grabCursor(false);

            Event event;
            event.type = Event::LostFocus;
            pushEvent(event);
            break;
        }

        // Text event
        case WM_CHAR:
        {
            if (m_keyRepeatEnabled || ((lParam & (1 << 30)) == 0))
            {
                // Get the code of the typed character
                auto character = static_cast<Uint32>(wParam);

                // Check if it is the first part of a surrogate pair, or a regular character
                if ((character >= 0xD800) && (character <= 0xDBFF))
                {
                    // First part of a surrogate pair: store it and wait for the second one
                    m_surrogate = static_cast<Uint16>(character);
                }
                else
                {
                    // Check if it is the second part of a surrogate pair, or a regular character
                    if ((character >= 0xDC00) && (character <= 0xDFFF))
                    {
                        // Convert the UTF-16 surrogate pair to a single UTF-32 value
                        Uint16 utf16[] = {m_surrogate, static_cast<Uint16>(character)};
                        sf::Utf16::toUtf32(utf16, utf16 + 2, &character);
                        m_surrogate = 0;
                    }

                    // Send a TextEntered event
                    Event event;
                    event.type = Event::TextEntered;
                    event.text.unicode = character;
                    pushEvent(event);
                }
            }
            break;
        }

        // Keydown event
        case WM_KEYDOWN:
        case WM_SYSKEYDOWN:
        {
            if (m_keyRepeatEnabled || ((HIWORD(lParam) & KF_REPEAT) == 0))
            {
                Event event;
                event.type        = Event::KeyPressed;
                event.key.alt     = HIWORD(GetKeyState(VK_MENU))    != 0;
                event.key.control = HIWORD(GetKeyState(VK_CONTROL)) != 0;
                event.key.shift   = HIWORD(GetKeyState(VK_SHIFT))   != 0;
                event.key.system  = HIWORD(GetKeyState(VK_LWIN)) || HIWORD(GetKeyState(VK_RWIN));
                event.key.code    = virtualKeyCodeToSF(wParam, lParam);
                pushEvent(event);
            }
            break;
        }

        // Keyup event
        case WM_KEYUP:
        case WM_SYSKEYUP:
        {
            Event event;
            event.type        = Event::KeyReleased;
            event.key.alt     = HIWORD(GetKeyState(VK_MENU))    != 0;
            event.key.control = HIWORD(GetKeyState(VK_CONTROL)) != 0;
            event.key.shift   = HIWORD(GetKeyState(VK_SHIFT))   != 0;
            event.key.system  = HIWORD(GetKeyState(VK_LWIN)) || HIWORD(GetKeyState(VK_RWIN));
            event.key.code    = virtualKeyCodeToSF(wParam, lParam);
            pushEvent(event);
            break;
        }

        // Vertical mouse wheel event
        case WM_MOUSEWHEEL:
        {
            // Mouse position is in screen coordinates, convert it to window coordinates
            POINT position;
            position.x = static_cast<Int16>(LOWORD(lParam));
            position.y = static_cast<Int16>(HIWORD(lParam));
            ScreenToClient(m_handle, &position);

            auto delta = static_cast<Int16>(HIWORD(wParam));

            Event event;

            event.type             = Event::MouseWheelMoved;
            event.mouseWheel.delta = delta / 120;
            event.mouseWheel.x     = position.x;
            event.mouseWheel.y     = position.y;
            pushEvent(event);

            event.type                   = Event::MouseWheelScrolled;
            event.mouseWheelScroll.wheel = Mouse::VerticalWheel;
            event.mouseWheelScroll.delta = static_cast<float>(delta) / 120.f;
            event.mouseWheelScroll.x     = position.x;
            event.mouseWheelScroll.y     = position.y;
            pushEvent(event);
            break;
        }

        // Horizontal mouse wheel event
        case WM_MOUSEHWHEEL:
        {
            // Mouse position is in screen coordinates, convert it to window coordinates
            POINT position;
            position.x = static_cast<Int16>(LOWORD(lParam));
            position.y = static_cast<Int16>(HIWORD(lParam));
            ScreenToClient(m_handle, &position);

            auto delta = static_cast<Int16>(HIWORD(wParam));

            Event event;
            event.type                   = Event::MouseWheelScrolled;
            event.mouseWheelScroll.wheel = Mouse::HorizontalWheel;
            event.mouseWheelScroll.delta = -static_cast<float>(delta) / 120.f;
            event.mouseWheelScroll.x     = position.x;
            event.mouseWheelScroll.y     = position.y;
            pushEvent(event);
            break;
        }

        // Mouse left button down event
        case WM_LBUTTONDOWN:
        {
            Event event;
            event.type               = Event::MouseButtonPressed;
            event.mouseButton.button = Mouse::Left;
            event.mouseButton.x      = static_cast<Int16>(LOWORD(lParam));
            event.mouseButton.y      = static_cast<Int16>(HIWORD(lParam));
            pushEvent(event);
            break;
        }

        // Mouse left button up event
        case WM_LBUTTONUP:
        {
            Event event;
            event.type               = Event::MouseButtonReleased;
            event.mouseButton.button = Mouse::Left;
            event.mouseButton.x      = static_cast<Int16>(LOWORD(lParam));
            event.mouseButton.y      = static_cast<Int16>(HIWORD(lParam));
            pushEvent(event);
            break;
        }

        // Mouse right button down event
        case WM_RBUTTONDOWN:
        {
            Event event;
            event.type               = Event::MouseButtonPressed;
            event.mouseButton.button = Mouse::Right;
            event.mouseButton.x      = static_cast<Int16>(LOWORD(lParam));
            event.mouseButton.y      = static_cast<Int16>(HIWORD(lParam));
            pushEvent(event);
            break;
        }

        // Mouse right button up event
        case WM_RBUTTONUP:
        {
            Event event;
            event.type               = Event::MouseButtonReleased;
            event.mouseButton.button = Mouse::Right;
            event.mouseButton.x      = static_cast<Int16>(LOWORD(lParam));
            event.mouseButton.y      = static_cast<Int16>(HIWORD(lParam));
            pushEvent(event);
            break;
        }

        // Mouse wheel button down event
        case WM_MBUTTONDOWN:
        {
            Event event;
            event.type               = Event::MouseButtonPressed;
            event.mouseButton.button = Mouse::Middle;
            event.mouseButton.x      = static_cast<Int16>(LOWORD(lParam));
            event.mouseButton.y      = static_cast<Int16>(HIWORD(lParam));
            pushEvent(event);
            break;
        }

        // Mouse wheel button up event
        case WM_MBUTTONUP:
        {
            Event event;
            event.type               = Event::MouseButtonReleased;
            event.mouseButton.button = Mouse::Middle;
            event.mouseButton.x      = static_cast<Int16>(LOWORD(lParam));
            event.mouseButton.y      = static_cast<Int16>(HIWORD(lParam));
            pushEvent(event);
            break;
        }

        // Mouse X button down event
        case WM_XBUTTONDOWN:
        {
            Event event;
            event.type               = Event::MouseButtonPressed;
            event.mouseButton.button = HIWORD(wParam) == XBUTTON1 ? Mouse::XButton1 : Mouse::XButton2;
            event.mouseButton.x      = static_cast<Int16>(LOWORD(lParam));
            event.mouseButton.y      = static_cast<Int16>(HIWORD(lParam));
            pushEvent(event);
            break;
        }

        // Mouse X button up event
        case WM_XBUTTONUP:
        {
            Event event;
            event.type               = Event::MouseButtonReleased;
            event.mouseButton.button = HIWORD(wParam) == XBUTTON1 ? Mouse::XButton1 : Mouse::XButton2;
            event.mouseButton.x      = static_cast<Int16>(LOWORD(lParam));
            event.mouseButton.y      = static_cast<Int16>(HIWORD(lParam));
            pushEvent(event);
            break;
        }

        // Mouse leave event
        case WM_MOUSELEAVE:
        {
            // Avoid this firing a second time in case the cursor is dragged outside
            if (m_mouseInside)
            {
                m_mouseInside = false;

                // Generate a MouseLeft event
                Event event;
                event.type = Event::MouseLeft;
                pushEvent(event);
            }
            break;
        }

        // Mouse move event
        case WM_MOUSEMOVE:
        {
            // Extract the mouse local coordinates
            int x = static_cast<Int16>(LOWORD(lParam));
            int y = static_cast<Int16>(HIWORD(lParam));

            // Get the client area of the window
            RECT area;
            GetClientRect(m_handle, &area);

            // Capture the mouse in case the user wants to drag it outside
            if ((wParam & (MK_LBUTTON | MK_MBUTTON | MK_RBUTTON | MK_XBUTTON1 | MK_XBUTTON2)) == 0)
            {
                // Only release the capture if we really have it
                if (GetCapture() == m_handle)
                    ReleaseCapture();
            }
            else if (GetCapture() != m_handle)
            {
                // Set the capture to continue receiving mouse events
                SetCapture(m_handle);
            }

            // If the cursor is outside the client area...
            if ((x < area.left) || (x > area.right) || (y < area.top) || (y > area.bottom))
            {
                // and it used to be inside, the mouse left it.
                if (m_mouseInside)
                {
                    m_mouseInside = false;

                    // No longer care for the mouse leaving the window
                    setTracking(false);

                    // Generate a MouseLeft event
                    Event event;
                    event.type = Event::MouseLeft;
                    pushEvent(event);
                }
            }
            else
            {
                // and vice-versa
                if (!m_mouseInside)
                {
                    m_mouseInside = true;

                    // Look for the mouse leaving the window
                    setTracking(true);

                    // Generate a MouseEntered event
                    Event event;
                    event.type = Event::MouseEntered;
                    pushEvent(event);
                }
            }

            // Generate a MouseMove event
            Event event;
            event.type        = Event::MouseMoved;
            event.mouseMove.x = x;
            event.mouseMove.y = y;
            pushEvent(event);
            break;
        }

        // Hardware configuration change event
        case WM_DEVICECHANGE:
        {
            // Some sort of device change has happened, update joystick connections
            if ((wParam == DBT_DEVICEARRIVAL) || (wParam == DBT_DEVICEREMOVECOMPLETE))
            {
                // Some sort of device change has happened, update joystick connections if it is a device interface
                auto* deviceBroadcastHeader = reinterpret_cast<DEV_BROADCAST_HDR*>(lParam);

                if (deviceBroadcastHeader && (deviceBroadcastHeader->dbch_devicetype == DBT_DEVTYP_DEVICEINTERFACE))
                    JoystickImpl::updateConnections();
            }

            break;
        }
    }
}


////////////////////////////////////////////////////////////
Keyboard::Key WindowImplWin32::virtualKeyCodeToSF(WPARAM key, LPARAM flags)
{
    switch (key)
    {
        // Check the scancode to distinguish between left and right shift
        case VK_SHIFT:
        {
            static UINT lShift = MapVirtualKeyW(VK_LSHIFT, MAPVK_VK_TO_VSC);
            UINT scancode = static_cast<UINT>((flags & (0xFF << 16)) >> 16);
            return scancode == lShift ? Keyboard::LShift : Keyboard::RShift;
        }

        // Check the "extended" flag to distinguish between left and right alt
        case VK_MENU : return (HIWORD(flags) & KF_EXTENDED) ? Keyboard::RAlt : Keyboard::LAlt;

        // Check the "extended" flag to distinguish between left and right control
        case VK_CONTROL : return (HIWORD(flags) & KF_EXTENDED) ? Keyboard::RControl : Keyboard::LControl;

        // Other keys are reported properly
        case VK_LWIN:       return Keyboard::LSystem;
        case VK_RWIN:       return Keyboard::RSystem;
        case VK_APPS:       return Keyboard::Menu;
        case VK_OEM_1:      return Keyboard::Semicolon;
        case VK_OEM_2:      return Keyboard::Slash;
        case VK_OEM_PLUS:   return Keyboard::Equal;
        case VK_OEM_MINUS:  return Keyboard::Hyphen;
        case VK_OEM_4:      return Keyboard::LBracket;
        case VK_OEM_6:      return Keyboard::RBracket;
        case VK_OEM_COMMA:  return Keyboard::Comma;
        case VK_OEM_PERIOD: return Keyboard::Period;
        case VK_OEM_7:      return Keyboard::Quote;
        case VK_OEM_5:      return Keyboard::Backslash;
        case VK_OEM_3:      return Keyboard::Tilde;
        case VK_ESCAPE:     return Keyboard::Escape;
        case VK_SPACE:      return Keyboard::Space;
        case VK_RETURN:     return Keyboard::Enter;
        case VK_BACK:       return Keyboard::Backspace;
        case VK_TAB:        return Keyboard::Tab;
        case VK_PRIOR:      return Keyboard::PageUp;
        case VK_NEXT:       return Keyboard::PageDown;
        case VK_END:        return Keyboard::End;
        case VK_HOME:       return Keyboard::Home;
        case VK_INSERT:     return Keyboard::Insert;
        case VK_DELETE:     return Keyboard::Delete;
        case VK_ADD:        return Keyboard::Add;
        case VK_SUBTRACT:   return Keyboard::Subtract;
        case VK_MULTIPLY:   return Keyboard::Multiply;
        case VK_DIVIDE:     return Keyboard::Divide;
        case VK_PAUSE:      return Keyboard::Pause;
        case VK_F1:         return Keyboard::F1;
        case VK_F2:         return Keyboard::F2;
        case VK_F3:         return Keyboard::F3;
        case VK_F4:         return Keyboard::F4;
        case VK_F5:         return Keyboard::F5;
        case VK_F6:         return Keyboard::F6;
        case VK_F7:         return Keyboard::F7;
        case VK_F8:         return Keyboard::F8;
        case VK_F9:         return Keyboard::F9;
        case VK_F10:        return Keyboard::F10;
        case VK_F11:        return Keyboard::F11;
        case VK_F12:        return Keyboard::F12;
        case VK_F13:        return Keyboard::F13;
        case VK_F14:        return Keyboard::F14;
        case VK_F15:        return Keyboard::F15;
        case VK_LEFT:       return Keyboard::Left;
        case VK_RIGHT:      return Keyboard::Right;
        case VK_UP:         return Keyboard::Up;
        case VK_DOWN:       return Keyboard::Down;
        case VK_NUMPAD0:    return Keyboard::Numpad0;
        case VK_NUMPAD1:    return Keyboard::Numpad1;
        case VK_NUMPAD2:    return Keyboard::Numpad2;
        case VK_NUMPAD3:    return Keyboard::Numpad3;
        case VK_NUMPAD4:    return Keyboard::Numpad4;
        case VK_NUMPAD5:    return Keyboard::Numpad5;
        case VK_NUMPAD6:    return Keyboard::Numpad6;
        case VK_NUMPAD7:    return Keyboard::Numpad7;
        case VK_NUMPAD8:    return Keyboard::Numpad8;
        case VK_NUMPAD9:    return Keyboard::Numpad9;
        case 'A':           return Keyboard::A;
        case 'Z':           return Keyboard::Z;
        case 'E':           return Keyboard::E;
        case 'R':           return Keyboard::R;
        case 'T':           return Keyboard::T;
        case 'Y':           return Keyboard::Y;
        case 'U':           return Keyboard::U;
        case 'I':           return Keyboard::I;
        case 'O':           return Keyboard::O;
        case 'P':           return Keyboard::P;
        case 'Q':           return Keyboard::Q;
        case 'S':           return Keyboard::S;
        case 'D':           return Keyboard::D;
        case 'F':           return Keyboard::F;
        case 'G':           return Keyboard::G;
        case 'H':           return Keyboard::H;
        case 'J':           return Keyboard::J;
        case 'K':           return Keyboard::K;
        case 'L':           return Keyboard::L;
        case 'M':           return Keyboard::M;
        case 'W':           return Keyboard::W;
        case 'X':           return Keyboard::X;
        case 'C':           return Keyboard::C;
        case 'V':           return Keyboard::V;
        case 'B':           return Keyboard::B;
        case 'N':           return Keyboard::N;
        case '0':           return Keyboard::Num0;
        case '1':           return Keyboard::Num1;
        case '2':           return Keyboard::Num2;
        case '3':           return Keyboard::Num3;
        case '4':           return Keyboard::Num4;
        case '5':           return Keyboard::Num5;
        case '6':           return Keyboard::Num6;
        case '7':           return Keyboard::Num7;
        case '8':           return Keyboard::Num8;
        case '9':           return Keyboard::Num9;
    }

    return Keyboard::Unknown;
}


////////////////////////////////////////////////////////////
LRESULT CALLBACK WindowImplWin32::globalOnEvent(HWND handle, UINT message, WPARAM wParam, LPARAM lParam)
{
    // Associate handle and Window instance when the creation message is received
    if (message == WM_CREATE)
    {
        // Get WindowImplWin32 instance (it was passed as the last argument of CreateWindow)
        auto window = reinterpret_cast<LONG_PTR>(reinterpret_cast<CREATESTRUCT*>(lParam)->lpCreateParams);

        // Set as the "user data" parameter of the window
        SetWindowLongPtrW(handle, GWLP_USERDATA, window);
    }

    // Get the WindowImpl instance corresponding to the window handle
    WindowImplWin32* window = handle ? reinterpret_cast<WindowImplWin32*>(GetWindowLongPtr(handle, GWLP_USERDATA)) : nullptr;

    // Forward the event to the appropriate function
    if (window)
    {
        window->processEvent(message, wParam, lParam);

        if (window->m_callback)
            return CallWindowProcW(reinterpret_cast<WNDPROC>(window->m_callback), handle, message, wParam, lParam);
    }

    // We don't forward the WM_CLOSE message to prevent the OS from automatically destroying the window
    if (message == WM_CLOSE)
        return 0;

    // Don't forward the menu system command, so that pressing ALT or F10 doesn't steal the focus
    if ((message == WM_SYSCOMMAND) && (wParam == SC_KEYMENU))
        return 0;

    return DefWindowProcW(handle, message, wParam, lParam);
}

} // namespace priv

} // namespace sf
<|MERGE_RESOLUTION|>--- conflicted
+++ resolved
@@ -113,13 +113,8 @@
 
         if (user32Dll)
         {
-<<<<<<< HEAD
-            using SetProcessDPIAwareFuncType = BOOL (*)();
+            using SetProcessDPIAwareFuncType = BOOL (WINAPI *)();
             auto SetProcessDPIAwareFunc = reinterpret_cast<SetProcessDPIAwareFuncType>(reinterpret_cast<void*>(GetProcAddress(user32Dll, "SetProcessDPIAware")));
-=======
-            using SetProcessDPIAwareFuncType = BOOL (WINAPI *)();
-            SetProcessDPIAwareFuncType SetProcessDPIAwareFunc = reinterpret_cast<SetProcessDPIAwareFuncType>(reinterpret_cast<void*>(GetProcAddress(user32Dll, "SetProcessDPIAware")));
->>>>>>> d10e32f9
 
             if (SetProcessDPIAwareFunc)
             {
