////////////////////////////////////////////////////////////
//
// SFML - Simple and Fast Multimedia Library
// Copyright (C) 2007-2024 Laurent Gomila (laurent@sfml-dev.org)
//
// This software is provided 'as-is', without any express or implied warranty.
// In no event will the authors be held liable for any damages arising from the use of this software.
//
// Permission is granted to anyone to use this software for any purpose,
// including commercial applications, and to alter it and redistribute it freely,
// subject to the following restrictions:
//
// 1. The origin of this software must not be misrepresented;
//    you must not claim that you wrote the original software.
//    If you use this software in a product, an acknowledgment
//    in the product documentation would be appreciated but is not required.
//
// 2. Altered source versions must be plainly marked as such,
//    and must not be misrepresented as being the original software.
//
// 3. This notice may not be removed or altered from any source distribution.
//
////////////////////////////////////////////////////////////


////////////////////////////////////////////////////////////
// Android specific: we define the ANativeActivity_onCreate
// entry point, handling all the native activity stuff, then
// we call the user defined (and portable) main function in
// an external thread so developers can keep a portable code
////////////////////////////////////////////////////////////


////////////////////////////////////////////////////////////
// Headers
////////////////////////////////////////////////////////////
#include <SFML/Config.hpp>

#include <SFML/System/Android/Activity.hpp>
#include <SFML/System/Err.hpp>
#include <SFML/System/Sleep.hpp>
#include <SFML/System/Time.hpp>

#include <android/native_activity.h>
#include <android/window.h>

#include <mutex>
#include <thread>

#include <cassert>
#include <cstring>

#define SF_GLAD_EGL_IMPLEMENTATION
#include <glad/egl.h>


extern int main(int argc, char* argv[]);

namespace
{
////////////////////////////////////////////////////////////
void initializeMain(sf::priv::ActivityStates& states)
{
    // Protect from concurrent access
    const std::lock_guard lock(states.mutex);

    // Prepare and share the looper to be read later
    ALooper* looper = ALooper_prepare(ALOOPER_PREPARE_ALLOW_NON_CALLBACKS);
    states.looper   = looper;

    /**
     * Acquire increments a reference counter on the looper. This keeps android
     * from collecting it before the activity thread has a chance to detach its
     * input queue.
     */
    ALooper_acquire(states.looper);
    ALooper_wake(states.looper);

    // Get the default configuration
    states.config = AConfiguration_new();
    AConfiguration_fromAssetManager(states.config, states.activity->assetManager);
}

////////////////////////////////////////////////////////////
void terminateMain(sf::priv::ActivityStates& states)
{
    // Protect from concurrent access
    const std::lock_guard lock(states.mutex);

    // The main thread has finished, we must explicitly ask the activity to finish
    states.mainOver = true;
    ANativeActivity_finish(states.activity);
}

////////////////////////////////////////////////////////////
void onStart(ANativeActivity* /* activity */)
{
}

////////////////////////////////////////////////////////////
int getAndroidApiLevel(ANativeActivity& activity)
{
    JNIEnv* lJNIEnv = activity.env;

    jclass versionClass = lJNIEnv->FindClass("android/os/Build$VERSION");
    if (versionClass == nullptr)
        return 0;

    jfieldID sdkIntFieldID = lJNIEnv->GetStaticFieldID(versionClass, "SDK_INT", "I");
    if (sdkIntFieldID == nullptr)
        return 0;

    jint sdkInt = 0;
    sdkInt      = lJNIEnv->GetStaticIntField(versionClass, sdkIntFieldID);

    return sdkInt;
}

////////////////////////////////////////////////////////////
sf::priv::ActivityStates& retrieveStates(ANativeActivity& activity)
{
    // Hide the ugly cast we find in each callback function
    return *static_cast<sf::priv::ActivityStates*>(activity.instance);
}

////////////////////////////////////////////////////////////
void goToFullscreenMode(ANativeActivity& activity)
{
    // Get the current Android API level.
    const int apiLevel = getAndroidApiLevel(activity);

    // Hide the status bar
    ANativeActivity_setWindowFlags(&activity, AWINDOW_FLAG_FULLSCREEN, AWINDOW_FLAG_FULLSCREEN);

    // Hide the navigation bar
    JNIEnv* lJNIEnv = activity.env;

    jobject objectActivity = activity.clazz;
    jclass  classActivity  = lJNIEnv->GetObjectClass(objectActivity);

    jmethodID methodGetWindow = lJNIEnv->GetMethodID(classActivity, "getWindow", "()Landroid/view/Window;");
    jobject   objectWindow    = lJNIEnv->CallObjectMethod(objectActivity, methodGetWindow);

    jclass    classWindow        = lJNIEnv->FindClass("android/view/Window");
    jmethodID methodGetDecorView = lJNIEnv->GetMethodID(classWindow, "getDecorView", "()Landroid/view/View;");
    jobject   objectDecorView    = lJNIEnv->CallObjectMethod(objectWindow, methodGetDecorView);

    jclass classView = lJNIEnv->FindClass("android/view/View");

    // Default flags
    jint flags = 0;

    // API Level 14
    if (apiLevel >= 14)
    {
        jfieldID   fieldSystemUiFlagLowProfile = lJNIEnv->GetStaticFieldID(classView,
                                                                         "SYSTEM_UI_FLAG_HIDE_NAVIGATION",
                                                                         "I");
        const jint systemUiFlagLowProfile      = lJNIEnv->GetStaticIntField(classView, fieldSystemUiFlagLowProfile);
        flags |= systemUiFlagLowProfile;
    }

    // API Level 16
    if (apiLevel >= 16)
    {
        jfieldID   fieldSystemUiFlagFullscreen = lJNIEnv->GetStaticFieldID(classView, "SYSTEM_UI_FLAG_FULLSCREEN", "I");
        const jint systemUiFlagFullscreen      = lJNIEnv->GetStaticIntField(classView, fieldSystemUiFlagFullscreen);
        flags |= systemUiFlagFullscreen;
    }

    // API Level 19
    if (apiLevel >= 19)
    {
        jfieldID fieldSystemUiFlagImmersiveSticky = lJNIEnv->GetStaticFieldID(classView,
                                                                              "SYSTEM_UI_FLAG_IMMERSIVE_STICKY",
                                                                              "I");
        const jint systemUiFlagImmersiveSticky = lJNIEnv->GetStaticIntField(classView, fieldSystemUiFlagImmersiveSticky);
        flags |= systemUiFlagImmersiveSticky;
    }

    jmethodID methodsetSystemUiVisibility = lJNIEnv->GetMethodID(classView, "setSystemUiVisibility", "(I)V");
    lJNIEnv->CallVoidMethod(objectDecorView, methodsetSystemUiVisibility, flags);
}

////////////////////////////////////////////////////////////
void getScreenSizeInPixels(ANativeActivity& activity, int& width, int& height)
{
    // Perform the following Java code:
    //
    // DisplayMetrics dm = new DisplayMetrics();
    // getWindowManager().getDefaultDisplay().getMetrics(dm);

    JNIEnv* lJNIEnv = activity.env;

    jobject objectActivity = activity.clazz;
    jclass  classActivity  = lJNIEnv->GetObjectClass(objectActivity);

    jclass    classDisplayMetrics  = lJNIEnv->FindClass("android/util/DisplayMetrics");
    jmethodID initDisplayMetrics   = lJNIEnv->GetMethodID(classDisplayMetrics, "<init>", "()V");
    jobject   objectDisplayMetrics = lJNIEnv->NewObject(classDisplayMetrics, initDisplayMetrics);

    jmethodID methodGetWindowManager = lJNIEnv->GetMethodID(classActivity,
                                                            "getWindowManager",
                                                            "()Landroid/view/WindowManager;");
    jobject   objectWindowManager    = lJNIEnv->CallObjectMethod(objectActivity, methodGetWindowManager);

    jclass    classWindowManager      = lJNIEnv->FindClass("android/view/WindowManager");
    jmethodID methodGetDefaultDisplay = lJNIEnv->GetMethodID(classWindowManager,
                                                             "getDefaultDisplay",
                                                             "()Landroid/view/Display;");
    jobject   objectDisplay           = lJNIEnv->CallObjectMethod(objectWindowManager, methodGetDefaultDisplay);

    jclass    classDisplay     = lJNIEnv->FindClass("android/view/Display");
    jmethodID methodGetMetrics = lJNIEnv->GetMethodID(classDisplay, "getMetrics", "(Landroid/util/DisplayMetrics;)V");
    lJNIEnv->CallVoidMethod(objectDisplay, methodGetMetrics, objectDisplayMetrics);

    jfieldID fieldWidthPixels  = lJNIEnv->GetFieldID(classDisplayMetrics, "widthPixels", "I");
    jfieldID fieldHeightPixels = lJNIEnv->GetFieldID(classDisplayMetrics, "heightPixels", "I");

<<<<<<< HEAD
    width  = lJNIEnv->GetIntField(objectDisplayMetrics, fieldWidthPixels);
    height = lJNIEnv->GetIntField(objectDisplayMetrics, fieldHeightPixels);
=======
    *width = lJNIEnv->GetIntField(objectDisplayMetrics, fieldWidthPixels);
    *height = lJNIEnv->GetIntField(objectDisplayMetrics, fieldHeightPixels);
}


////////////////////////////////////////////////////////////
void getFullScreenSizeInPixels(ANativeActivity* activity, int* width, int* height)
{
    // Perform the following Java code:
    //
    // DisplayMetrics dm = new DisplayMetrics();
    // getWindowManager().getDefaultDisplay().getRealMetrics(dm);

    JNIEnv* lJNIEnv = activity->env;

    jobject objectActivity = activity->clazz;
    jclass classActivity = lJNIEnv->GetObjectClass(objectActivity);

    jclass classDisplayMetrics = lJNIEnv->FindClass("android/util/DisplayMetrics");
    jmethodID initDisplayMetrics = lJNIEnv->GetMethodID(classDisplayMetrics, "<init>", "()V");
    jobject objectDisplayMetrics = lJNIEnv->NewObject(classDisplayMetrics, initDisplayMetrics);

    jmethodID methodGetWindowManager = lJNIEnv->GetMethodID(classActivity, "getWindowManager", "()Landroid/view/WindowManager;");
    jobject objectWindowManager = lJNIEnv->CallObjectMethod(objectActivity, methodGetWindowManager);

    jclass classWindowManager = lJNIEnv->FindClass("android/view/WindowManager");
    jmethodID methodGetDefaultDisplay = lJNIEnv->GetMethodID(classWindowManager, "getDefaultDisplay", "()Landroid/view/Display;");
    jobject objectDisplay = lJNIEnv->CallObjectMethod(objectWindowManager, methodGetDefaultDisplay);

    jclass classDisplay = lJNIEnv->FindClass("android/view/Display");
    jmethodID methodGetMetrics;

    // getRealMetrics is only supported on API level 17 and above, if we are below that, we will fall back to getMetrics
    if(sf::priv::getAndroidApiLevel(activity) >= 17)
        methodGetMetrics = lJNIEnv->GetMethodID(classDisplay, "getRealMetrics", "(Landroid/util/DisplayMetrics;)V");
    else
         methodGetMetrics = lJNIEnv->GetMethodID(classDisplay, "getMetrics", "(Landroid/util/DisplayMetrics;)V");
    lJNIEnv->CallVoidMethod(objectDisplay, methodGetMetrics, objectDisplayMetrics);

    jfieldID fieldWidthPixels = lJNIEnv->GetFieldID(classDisplayMetrics, "widthPixels", "I");
    jfieldID fieldHeightPixels = lJNIEnv->GetFieldID(classDisplayMetrics, "heightPixels", "I");

    *width = lJNIEnv->GetIntField(objectDisplayMetrics, fieldWidthPixels);
    *height = lJNIEnv->GetIntField(objectDisplayMetrics, fieldHeightPixels);
}


////////////////////////////////////////////////////////////
static void onStart(ANativeActivity* activity)
{
    (void) activity;
>>>>>>> 5383d2b3
}

////////////////////////////////////////////////////////////
void onResume(ANativeActivity* activity)
{
    // Retrieve our activity states from the activity instance
    sf::priv::ActivityStates& states = retrieveStates(*activity);
    const std::lock_guard     lock(states.mutex);

    if (states.fullscreen)
        goToFullscreenMode(*activity);

    // Send an event to warn people the activity has been resumed
    states.forwardEvent(sf::Event::MouseEntered{});
}

////////////////////////////////////////////////////////////
void onPause(ANativeActivity* activity)
{
    // Retrieve our activity states from the activity instance
    sf::priv::ActivityStates& states = retrieveStates(*activity);
    const std::lock_guard     lock(states.mutex);

    // Send an event to warn people the activity has been paused
    states.forwardEvent(sf::Event::MouseLeft{});
}

////////////////////////////////////////////////////////////
void onStop(ANativeActivity* /* activity */)
{
}

////////////////////////////////////////////////////////////
void onDestroy(ANativeActivity* activity)
{
    // Retrieve our activity states from the activity instance
    sf::priv::ActivityStates& states = retrieveStates(*activity);

    // Send an event to warn people the activity is being destroyed
    {
        const std::lock_guard lock(states.mutex);

        // If the main thread hasn't yet finished, send the event and wait for
        // it to finish.
        if (!states.mainOver)
            states.forwardEvent(sf::Event::Closed{});
    }

    // Wait for the main thread to be terminated
    states.mutex.lock();

    while (!states.terminated)
    {
        states.mutex.unlock();
        sf::sleep(sf::milliseconds(20));
        states.mutex.lock();
    }

    states.mutex.unlock();

    // Terminate EGL display
    eglTerminate(states.display);

    // Delete our allocated states
    delete &states;

    // Reset the activity pointer for all modules
    sf::priv::resetActivity(nullptr);

    // The application should now terminate
}

////////////////////////////////////////////////////////////
void onNativeWindowCreated(ANativeActivity* activity, ANativeWindow* window)
{
    sf::priv::ActivityStates& states = retrieveStates(*activity);
    const std::lock_guard     lock(states.mutex);

    // Update the activity states
    states.window = window;

    // Notify SFML mechanism
    states.forwardEvent(sf::Event::FocusGained{});

    // Wait for the event to be taken into account by SFML
    states.updated = false;
    while (!(states.updated | states.terminated))
    {
        states.mutex.unlock();
        sf::sleep(sf::milliseconds(10));
        states.mutex.lock();
    }
}

////////////////////////////////////////////////////////////
void onNativeWindowDestroyed(ANativeActivity* activity, ANativeWindow* /* window */)
{
    sf::priv::ActivityStates& states = retrieveStates(*activity);
    const std::lock_guard     lock(states.mutex);

    // Update the activity states
    states.window = nullptr;

    // Notify SFML mechanism
    states.forwardEvent(sf::Event::FocusLost{});

    // Wait for the event to be taken into account by SFML
    states.updated = false;
    while (!(states.updated | states.terminated))
    {
        states.mutex.unlock();
        sf::sleep(sf::milliseconds(10));
        states.mutex.lock();
    }
}

////////////////////////////////////////////////////////////
void onNativeWindowRedrawNeeded(ANativeActivity* /* activity */, ANativeWindow* /* window */)
{
}

////////////////////////////////////////////////////////////
void onNativeWindowResized(ANativeActivity* /* activity */, ANativeWindow* /* window */)
{
}

////////////////////////////////////////////////////////////
void onInputQueueCreated(ANativeActivity* activity, AInputQueue* queue)
{
    // Retrieve our activity states from the activity instance
    sf::priv::ActivityStates& states = retrieveStates(*activity);

    // Attach the input queue
    {
        const std::lock_guard lock(states.mutex);

        AInputQueue_attachLooper(queue, states.looper, 1, states.processEvent, nullptr);
        states.inputQueue = queue;
    }
}

////////////////////////////////////////////////////////////
void onInputQueueDestroyed(ANativeActivity* activity, AInputQueue* queue)
{
    // Retrieve our activity states from the activity instance
    sf::priv::ActivityStates& states = retrieveStates(*activity);

    // Detach the input queue
    {
        const std::lock_guard lock(states.mutex);

        AInputQueue_detachLooper(queue);
        states.inputQueue = nullptr;

        ALooper_release(states.looper);
    }
}

////////////////////////////////////////////////////////////
void onWindowFocusChanged(ANativeActivity* /* activity */, int /* focused */)
{
}

////////////////////////////////////////////////////////////
void onContentRectChanged(ANativeActivity* activity, const ARect* /* rect */)
{
    // Retrieve our activity states from the activity instance
    sf::priv::ActivityStates& states = retrieveStates(*activity);
    const std::lock_guard     lock(states.mutex);

    // Make sure the window still exists before we access the dimensions on it
    if (states.window != nullptr)
    {
        // Send an event to warn people about the window move/resize
        const sf::Event::Resized event{
            sf::Vector2u(sf::Vector2(ANativeWindow_getWidth(states.window), ANativeWindow_getHeight(states.window)))};
        states.forwardEvent(event);
    }
}

////////////////////////////////////////////////////////////
void onConfigurationChanged(ANativeActivity* /* activity */)
{
}

////////////////////////////////////////////////////////////
void* onSaveInstanceState(ANativeActivity* /* activity */, std::size_t* outLen)
{
    *outLen = 0;
    return nullptr;
}

////////////////////////////////////////////////////////////
void onLowMemory(ANativeActivity* /* activity */)
{
}
} // namespace


namespace sf::priv
{
////////////////////////////////////////////////////////////
void* main(ActivityStates* states)
{
    // Initialize the thread before giving the hand
    initializeMain(*states);

    sleep(seconds(0.5));
    ::main(0, nullptr);

    // Terminate properly the main thread and wait until it's done
    terminateMain(*states);

    {
        const std::lock_guard lock(states->mutex);
        states->terminated = true;
    }

    return nullptr;
}
} // namespace sf::priv


////////////////////////////////////////////////////////////
JNIEXPORT void ANativeActivity_onCreate(ANativeActivity* activity, void* savedState, std::size_t savedStateSize)
{
    // Create an activity states (will keep us in the know, about events we care)
    auto* states = new sf::priv::ActivityStates();

    for (auto& isButtonPressed : states->isButtonPressed)
        isButtonPressed = false;

    gladLoaderLoadEGL(EGL_DEFAULT_DISPLAY);
    states->display = eglGetDisplay(EGL_DEFAULT_DISPLAY);

    if (savedState != nullptr)
    {
        const auto* begin = static_cast<const std::byte*>(savedState);
        const auto* end   = begin + savedStateSize;
        states->savedState.assign(begin, end);
    }

    states->mainOver = false;

    states->initialized = false;
    states->terminated  = false;

    // Share it across the SFML modules
    sf::priv::resetActivity(states);

    // These functions will update the activity states and therefore, will allow
    // SFML to be kept in the know
    activity->callbacks->onStart   = onStart;
    activity->callbacks->onResume  = onResume;
    activity->callbacks->onPause   = onPause;
    activity->callbacks->onStop    = onStop;
    activity->callbacks->onDestroy = onDestroy;

    activity->callbacks->onNativeWindowCreated      = onNativeWindowCreated;
    activity->callbacks->onNativeWindowDestroyed    = onNativeWindowDestroyed;
    activity->callbacks->onNativeWindowRedrawNeeded = onNativeWindowRedrawNeeded;
    activity->callbacks->onNativeWindowResized      = onNativeWindowResized;

    activity->callbacks->onInputQueueCreated   = onInputQueueCreated;
    activity->callbacks->onInputQueueDestroyed = onInputQueueDestroyed;

    activity->callbacks->onWindowFocusChanged   = onWindowFocusChanged;
    activity->callbacks->onContentRectChanged   = onContentRectChanged;
    activity->callbacks->onConfigurationChanged = onConfigurationChanged;

    activity->callbacks->onSaveInstanceState = onSaveInstanceState;
    activity->callbacks->onLowMemory         = onLowMemory;

    // Share this activity with the callback functions
    states->activity = activity;

    // Keep the screen turned on and bright
    ANativeActivity_setWindowFlags(activity, AWINDOW_FLAG_KEEP_SCREEN_ON, AWINDOW_FLAG_KEEP_SCREEN_ON);

    // Initialize the display
    eglInitialize(states->display, nullptr, nullptr);

<<<<<<< HEAD
    getScreenSizeInPixels(*activity, states->screenSize.x, states->screenSize.y);
=======
    getScreenSizeInPixels(activity, &states->screenSize.x, &states->screenSize.y);
    getFullScreenSizeInPixels(activity, &states->fullScreenSize.x, &states->fullScreenSize.y);
>>>>>>> 5383d2b3

    // Redirect error messages to logcat
    sf::err().rdbuf(&states->logcat);

    // Launch the main thread
    std::thread(sf::priv::main, states).detach();

    // Wait for the main thread to be initialized
    states->mutex.lock();

    while (!(states->initialized | states->terminated))
    {
        states->mutex.unlock();
        sf::sleep(sf::milliseconds(20));
        states->mutex.lock();
    }

    states->mutex.unlock();

    // Share this state with the callback functions
    activity->instance = states;
}<|MERGE_RESOLUTION|>--- conflicted
+++ resolved
@@ -217,63 +217,56 @@
     jfieldID fieldWidthPixels  = lJNIEnv->GetFieldID(classDisplayMetrics, "widthPixels", "I");
     jfieldID fieldHeightPixels = lJNIEnv->GetFieldID(classDisplayMetrics, "heightPixels", "I");
 
-<<<<<<< HEAD
     width  = lJNIEnv->GetIntField(objectDisplayMetrics, fieldWidthPixels);
     height = lJNIEnv->GetIntField(objectDisplayMetrics, fieldHeightPixels);
-=======
-    *width = lJNIEnv->GetIntField(objectDisplayMetrics, fieldWidthPixels);
-    *height = lJNIEnv->GetIntField(objectDisplayMetrics, fieldHeightPixels);
-}
-
-
-////////////////////////////////////////////////////////////
-void getFullScreenSizeInPixels(ANativeActivity* activity, int* width, int* height)
+}
+
+
+////////////////////////////////////////////////////////////
+void getFullScreenSizeInPixels(ANativeActivity& activity, int& width, int& height)
 {
     // Perform the following Java code:
     //
     // DisplayMetrics dm = new DisplayMetrics();
     // getWindowManager().getDefaultDisplay().getRealMetrics(dm);
 
-    JNIEnv* lJNIEnv = activity->env;
-
-    jobject objectActivity = activity->clazz;
-    jclass classActivity = lJNIEnv->GetObjectClass(objectActivity);
-
-    jclass classDisplayMetrics = lJNIEnv->FindClass("android/util/DisplayMetrics");
-    jmethodID initDisplayMetrics = lJNIEnv->GetMethodID(classDisplayMetrics, "<init>", "()V");
-    jobject objectDisplayMetrics = lJNIEnv->NewObject(classDisplayMetrics, initDisplayMetrics);
-
-    jmethodID methodGetWindowManager = lJNIEnv->GetMethodID(classActivity, "getWindowManager", "()Landroid/view/WindowManager;");
-    jobject objectWindowManager = lJNIEnv->CallObjectMethod(objectActivity, methodGetWindowManager);
-
-    jclass classWindowManager = lJNIEnv->FindClass("android/view/WindowManager");
-    jmethodID methodGetDefaultDisplay = lJNIEnv->GetMethodID(classWindowManager, "getDefaultDisplay", "()Landroid/view/Display;");
-    jobject objectDisplay = lJNIEnv->CallObjectMethod(objectWindowManager, methodGetDefaultDisplay);
-
-    jclass classDisplay = lJNIEnv->FindClass("android/view/Display");
-    jmethodID methodGetMetrics;
+    JNIEnv* lJNIEnv = activity.env;
+
+    jobject objectActivity = activity.clazz;
+    jclass  classActivity  = lJNIEnv->GetObjectClass(objectActivity);
+
+    jclass    classDisplayMetrics  = lJNIEnv->FindClass("android/util/DisplayMetrics");
+    jmethodID initDisplayMetrics   = lJNIEnv->GetMethodID(classDisplayMetrics, "<init>", "()V");
+    jobject   objectDisplayMetrics = lJNIEnv->NewObject(classDisplayMetrics, initDisplayMetrics);
+
+    jmethodID methodGetWindowManager = lJNIEnv->GetMethodID(classActivity,
+                                                            "getWindowManager",
+                                                            "()Landroid/view/WindowManager;");
+    jobject   objectWindowManager    = lJNIEnv->CallObjectMethod(objectActivity, methodGetWindowManager);
+
+    jclass    classWindowManager      = lJNIEnv->FindClass("android/view/WindowManager");
+    jmethodID methodGetDefaultDisplay = lJNIEnv->GetMethodID(classWindowManager,
+                                                             "getDefaultDisplay",
+                                                             "()Landroid/view/Display;");
+    jobject   objectDisplay           = lJNIEnv->CallObjectMethod(objectWindowManager, methodGetDefaultDisplay);
+
+    jclass    classDisplay     = lJNIEnv->FindClass("android/view/Display");
+    jmethodID methodGetMetrics = nullptr;
 
     // getRealMetrics is only supported on API level 17 and above, if we are below that, we will fall back to getMetrics
-    if(sf::priv::getAndroidApiLevel(activity) >= 17)
+    if (getAndroidApiLevel(activity) >= 17)
         methodGetMetrics = lJNIEnv->GetMethodID(classDisplay, "getRealMetrics", "(Landroid/util/DisplayMetrics;)V");
     else
-         methodGetMetrics = lJNIEnv->GetMethodID(classDisplay, "getMetrics", "(Landroid/util/DisplayMetrics;)V");
+        methodGetMetrics = lJNIEnv->GetMethodID(classDisplay, "getMetrics", "(Landroid/util/DisplayMetrics;)V");
     lJNIEnv->CallVoidMethod(objectDisplay, methodGetMetrics, objectDisplayMetrics);
 
-    jfieldID fieldWidthPixels = lJNIEnv->GetFieldID(classDisplayMetrics, "widthPixels", "I");
+    jfieldID fieldWidthPixels  = lJNIEnv->GetFieldID(classDisplayMetrics, "widthPixels", "I");
     jfieldID fieldHeightPixels = lJNIEnv->GetFieldID(classDisplayMetrics, "heightPixels", "I");
 
-    *width = lJNIEnv->GetIntField(objectDisplayMetrics, fieldWidthPixels);
-    *height = lJNIEnv->GetIntField(objectDisplayMetrics, fieldHeightPixels);
-}
-
-
-////////////////////////////////////////////////////////////
-static void onStart(ANativeActivity* activity)
-{
-    (void) activity;
->>>>>>> 5383d2b3
-}
+    width  = lJNIEnv->GetIntField(objectDisplayMetrics, fieldWidthPixels);
+    height = lJNIEnv->GetIntField(objectDisplayMetrics, fieldHeightPixels);
+}
+
 
 ////////////////////////////////////////////////////////////
 void onResume(ANativeActivity* activity)
@@ -555,12 +548,8 @@
     // Initialize the display
     eglInitialize(states->display, nullptr, nullptr);
 
-<<<<<<< HEAD
     getScreenSizeInPixels(*activity, states->screenSize.x, states->screenSize.y);
-=======
-    getScreenSizeInPixels(activity, &states->screenSize.x, &states->screenSize.y);
-    getFullScreenSizeInPixels(activity, &states->fullScreenSize.x, &states->fullScreenSize.y);
->>>>>>> 5383d2b3
+    getFullScreenSizeInPixels(*activity, states->fullScreenSize.x, states->fullScreenSize.y);
 
     // Redirect error messages to logcat
     sf::err().rdbuf(&states->logcat);
