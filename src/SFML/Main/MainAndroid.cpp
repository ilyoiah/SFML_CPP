--- conflicted
+++ resolved
@@ -44,12 +44,9 @@
 #include <android/window.h>
 #include <android/native_activity.h>
 #include <cstring>
-<<<<<<< HEAD
 #include <mutex>
 #include <thread>
-=======
 #include <cassert>
->>>>>>> 21ed76e7
 
 #define SF_GLAD_EGL_IMPLEMENTATION
 #include <glad/egl.h>
@@ -333,11 +330,7 @@
     delete states;
 
     // Reset the activity pointer for all modules
-<<<<<<< HEAD
-    sf::priv::getActivity(nullptr, true);
-=======
-    sf::priv::resetActivity(NULL);
->>>>>>> 21ed76e7
+    sf::priv::resetActivity(nullptr);
 
     // The application should now terminate
 }
