////////////////////////////////////////////////////////////
//
// SFML - Simple and Fast Multimedia Library
// Copyright (C) 2007-2022 Laurent Gomila (laurent@sfml-dev.org)
//
// This software is provided 'as-is', without any express or implied warranty.
// In no event will the authors be held liable for any damages arising from the use of this software.
//
// Permission is granted to anyone to use this software for any purpose,
// including commercial applications, and to alter it and redistribute it freely,
// subject to the following restrictions:
//
// 1. The origin of this software must not be misrepresented;
//    you must not claim that you wrote the original software.
//    If you use this software in a product, an acknowledgment
//    in the product documentation would be appreciated but is not required.
//
// 2. Altered source versions must be plainly marked as such,
//    and must not be misrepresented as being the original software.
//
// 3. This notice may not be removed or altered from any source distribution.
//
////////////////////////////////////////////////////////////

////////////////////////////////////////////////////////////
// Headers
////////////////////////////////////////////////////////////
#include <SFML/Network/Http.hpp>
#include <SFML/System/Err.hpp>
#include <SFML/System/Utils.hpp>
#include <iterator>
#include <sstream>
#include <limits>
#include <ostream>


namespace sf
{
////////////////////////////////////////////////////////////
Http::Request::Request(const std::string& uri, Method method, const std::string& body)
{
    setMethod(method);
    setUri(uri);
    setHttpVersion(1, 0);
    setBody(body);
}


////////////////////////////////////////////////////////////
void Http::Request::setField(const std::string& field, const std::string& value)
{
    m_fields[toLower(field)] = value;
}


////////////////////////////////////////////////////////////
void Http::Request::setMethod(Http::Request::Method method)
{
    m_method = method;
}


////////////////////////////////////////////////////////////
void Http::Request::setUri(const std::string& uri)
{
    m_uri = uri;

    // Make sure it starts with a '/'
    if (m_uri.empty() || (m_uri[0] != '/'))
        m_uri.insert(0, "/");
}


////////////////////////////////////////////////////////////
void Http::Request::setHttpVersion(unsigned int major, unsigned int minor)
{
    m_majorVersion = major;
    m_minorVersion = minor;
}


////////////////////////////////////////////////////////////
void Http::Request::setBody(const std::string& body)
{
    m_body = body;
}


////////////////////////////////////////////////////////////
std::string Http::Request::prepare() const
{
    std::ostringstream out;

    // Convert the method to its string representation
    std::string method;
    switch (m_method)
    {
        case Get:    method = "GET";    break;
        case Post:   method = "POST";   break;
        case Head:   method = "HEAD";   break;
        case Put:    method = "PUT";    break;
        case Delete: method = "DELETE"; break;
    }

    // Write the first line containing the request type
    out << method << " " << m_uri << " ";
    out << "HTTP/" << m_majorVersion << "." << m_minorVersion << "\r\n";

    // Write fields
    for (const auto& [fieldKey, fieldValue] : m_fields)
    {
        out << fieldKey << ": " << fieldValue << "\r\n";
    }

    // Use an extra \r\n to separate the header from the body
    out << "\r\n";

    // Add the body
    out << m_body;

    return out.str();
}


////////////////////////////////////////////////////////////
bool Http::Request::hasField(const std::string& field) const
{
    return m_fields.find(toLower(field)) != m_fields.end();
}


////////////////////////////////////////////////////////////
Http::Response::Response() :
m_status      (ConnectionFailed),
m_majorVersion(0),
m_minorVersion(0)
{

}


////////////////////////////////////////////////////////////
const std::string& Http::Response::getField(const std::string& field) const
{
    if (auto it = m_fields.find(toLower(field)); it != m_fields.end())
    {
        return it->second;
    }

    static const std::string empty;
    return empty;
}


////////////////////////////////////////////////////////////
Http::Response::Status Http::Response::getStatus() const
{
    return m_status;
}


////////////////////////////////////////////////////////////
unsigned int Http::Response::getMajorHttpVersion() const
{
    return m_majorVersion;
}


////////////////////////////////////////////////////////////
unsigned int Http::Response::getMinorHttpVersion() const
{
    return m_minorVersion;
}


////////////////////////////////////////////////////////////
const std::string& Http::Response::getBody() const
{
    return m_body;
}


////////////////////////////////////////////////////////////
void Http::Response::parse(const std::string& data)
{
    std::istringstream in(data);

    // Extract the HTTP version from the first line
    std::string version;
    if (in >> version)
    {
        if ((version.size() >= 8) && (version[6] == '.') &&
            (toLower(version.substr(0, 5)) == "http/")   &&
             std::isdigit(version[5]) && std::isdigit(version[7]))
        {
            m_majorVersion = static_cast<unsigned int>(version[5] - '0');
            m_minorVersion = static_cast<unsigned int>(version[7] - '0');
        }
        else
        {
            // Invalid HTTP version
            m_status = InvalidResponse;
            return;
        }
    }

    // Extract the status code from the first line
    int status;
    if (in >> status)
    {
        m_status = static_cast<Status>(status);
    }
    else
    {
        // Invalid status code
        m_status = InvalidResponse;
        return;
    }

    // Ignore the end of the first line
    in.ignore(std::numeric_limits<std::streamsize>::max(), '\n');

    // Parse the other lines, which contain fields, one by one
    parseFields(in);

    m_body.clear();

    // Determine whether the transfer is chunked
    if (toLower(getField("transfer-encoding")) != "chunked")
    {
        // Not chunked - just read everything at once
        std::copy(std::istreambuf_iterator<char>(in), std::istreambuf_iterator<char>(), std::back_inserter(m_body));
    }
    else
    {
        // Chunked - have to read chunk by chunk
        std::size_t length;

        // Read all chunks, identified by a chunk-size not being 0
        while (in >> std::hex >> length)
        {
            // Drop the rest of the line (chunk-extension)
            in.ignore(std::numeric_limits<std::streamsize>::max(), '\n');

            // Copy the actual content data
            std::istreambuf_iterator<char> it(in);
            std::istreambuf_iterator<char> itEnd;
<<<<<<< HEAD
            for (std::size_t i = 0; ((i < length) && (it != itEnd)); ++i)
                m_body.push_back(*it++);
=======
            for (std::size_t i = 0; ((i < length) && (it != itEnd)); i++)
            {
                m_body.push_back(*it);
                ++it; // Iterate in separate expression to work around false positive -Wnull-dereference warning in GCC 12.1.0
            }
>>>>>>> 97a1bf2f
        }

        // Drop the rest of the line (chunk-extension)
        in.ignore(std::numeric_limits<std::streamsize>::max(), '\n');

        // Read all trailers (if present)
        parseFields(in);
    }
}


////////////////////////////////////////////////////////////
void Http::Response::parseFields(std::istream &in)
{
    std::string line;
    while (std::getline(in, line) && (line.size() > 2))
    {
        std::string::size_type pos = line.find(": ");
        if (pos != std::string::npos)
        {
            // Extract the field name and its value
            std::string field = line.substr(0, pos);
            std::string value = line.substr(pos + 2);

            // Remove any trailing \r
            if (!value.empty() && (*value.rbegin() == '\r'))
                value.erase(value.size() - 1);

            // Add the field
            m_fields[toLower(field)] = value;
        }
    }
}


////////////////////////////////////////////////////////////
Http::Http() :
m_host(),
m_port(0)
{

}


////////////////////////////////////////////////////////////
Http::Http(const std::string& host, unsigned short port)
{
    setHost(host, port);
}


////////////////////////////////////////////////////////////
void Http::setHost(const std::string& host, unsigned short port)
{
    // Check the protocol
    if (toLower(host.substr(0, 7)) == "http://")
    {
        // HTTP protocol
        m_hostName = host.substr(7);
        m_port     = (port != 0 ? port : 80);
    }
    else if (toLower(host.substr(0, 8)) == "https://")
    {
        // HTTPS protocol -- unsupported (requires encryption and certificates and stuff...)
        err() << "HTTPS protocol is not supported by sf::Http" << std::endl;
        m_hostName.clear();
        m_port     = 0;
    }
    else
    {
        // Undefined protocol - use HTTP
        m_hostName = host;
        m_port     = (port != 0 ? port : 80);
    }

    // Remove any trailing '/' from the host name
    if (!m_hostName.empty() && (*m_hostName.rbegin() == '/'))
        m_hostName.erase(m_hostName.size() - 1);

    m_host = IpAddress(m_hostName);
}


////////////////////////////////////////////////////////////
Http::Response Http::sendRequest(const Http::Request& request, Time timeout)
{
    // First make sure that the request is valid -- add missing mandatory fields
    Request toSend(request);
    if (!toSend.hasField("From"))
    {
        toSend.setField("From", "user@sfml-dev.org");
    }
    if (!toSend.hasField("User-Agent"))
    {
        toSend.setField("User-Agent", "libsfml-network/2.x");
    }
    if (!toSend.hasField("Host"))
    {
        toSend.setField("Host", m_hostName);
    }
    if (!toSend.hasField("Content-Length"))
    {
        std::ostringstream out;
        out << toSend.m_body.size();
        toSend.setField("Content-Length", out.str());
    }
    if ((toSend.m_method == Request::Post) && !toSend.hasField("Content-Type"))
    {
        toSend.setField("Content-Type", "application/x-www-form-urlencoded");
    }
    if ((toSend.m_majorVersion * 10 + toSend.m_minorVersion >= 11) && !toSend.hasField("Connection"))
    {
        toSend.setField("Connection", "close");
    }

    // Prepare the response
    Response received;

    // Connect the socket to the host
    if (m_connection.connect(m_host, m_port, timeout) == Socket::Done)
    {
        // Convert the request to string and send it through the connected socket
        std::string requestStr = toSend.prepare();

        if (!requestStr.empty())
        {
            // Send it through the socket
            if (m_connection.send(requestStr.c_str(), requestStr.size()) == Socket::Done)
            {
                // Wait for the server's response
                std::string receivedStr;
                std::size_t size = 0;
                char buffer[1024];
                while (m_connection.receive(buffer, sizeof(buffer), size) == Socket::Done)
                {
                    receivedStr.append(buffer, buffer + size);
                }

                // Build the Response object from the received data
                received.parse(receivedStr);
            }
        }

        // Close the connection
        m_connection.disconnect();
    }

    return received;
}

} // namespace sf<|MERGE_RESOLUTION|>--- conflicted
+++ resolved
@@ -245,16 +245,11 @@
             // Copy the actual content data
             std::istreambuf_iterator<char> it(in);
             std::istreambuf_iterator<char> itEnd;
-<<<<<<< HEAD
             for (std::size_t i = 0; ((i < length) && (it != itEnd)); ++i)
-                m_body.push_back(*it++);
-=======
-            for (std::size_t i = 0; ((i < length) && (it != itEnd)); i++)
             {
                 m_body.push_back(*it);
                 ++it; // Iterate in separate expression to work around false positive -Wnull-dereference warning in GCC 12.1.0
             }
->>>>>>> 97a1bf2f
         }
 
         // Drop the rest of the line (chunk-extension)
