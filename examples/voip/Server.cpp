--- conflicted
+++ resolved
@@ -85,11 +85,7 @@
         // Copy samples into a local buffer to avoid synchronization problems
         // (don't forget that we run in two separate threads)
         {
-<<<<<<< HEAD
             std::scoped_lock lock(m_mutex);
-=======
-            sf::Lock lock(m_mutex);
->>>>>>> 6cf124db
             m_tempBuffer.assign(m_samples.begin() + static_cast<std::vector<sf::Int64>::difference_type>(m_offset), m_samples.end());
         }
 
@@ -137,15 +133,10 @@
                 // Don't forget that the other thread can access the sample array at any time
                 // (so we protect any operation on it with the mutex)
                 {
-<<<<<<< HEAD
                     std::scoped_lock lock(m_mutex);
-                    std::copy(samples, samples + sampleCount, std::back_inserter(m_samples));
-=======
-                    sf::Lock lock(m_mutex);
                     std::size_t oldSize = m_samples.size();
                     m_samples.resize(oldSize + sampleCount);
                     std::memcpy(&(m_samples[oldSize]), static_cast<const char*>(packet.getData()) + 1, sampleCount * sizeof(sf::Int16));
->>>>>>> 6cf124db
                 }
             }
             else if (id == serverEndOfStream)
