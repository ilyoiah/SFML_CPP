
////////////////////////////////////////////////////////////
// Headers
////////////////////////////////////////////////////////////
#include <SFML/Graphics.hpp>
#include <algorithm>
#include <sstream>
#include <iomanip>
#include <string>
#include <unordered_map>


namespace
{
    struct JoystickObject
    {
        sf::Text label;
        sf::Text value;
    };

    typedef std::unordered_map<std::string, JoystickObject> Texts;
    Texts texts;
    std::ostringstream sstr;
    float threshold = 0.1f;

    // Axes labels in as C strings
    const char* axislabels[] = {"X", "Y", "Z", "R", "U", "V", "PovX", "PovY"};

    // Helper to set text entries to a specified value
    template<typename T>
    void set(const char* label, const T& value)
    {
        sstr.str("");
        sstr << value;
        texts[label].value.setString(sstr.str());
    }

    // Update joystick identification
    void updateIdentification(unsigned int index)
    {
        sstr.str("");
        sstr << "Joystick " << index << ":";
        texts["ID"].label.setString(sstr.str());
        texts["ID"].value.setString(sf::Joystick::getIdentification(index).name);
    }

    // Update joystick axes
    void updateAxes(unsigned int index)
    {
        for (unsigned int j = 0; j < sf::Joystick::AxisCount; ++j)
        {
            if (sf::Joystick::hasAxis(index, static_cast<sf::Joystick::Axis>(j)))
                set(axislabels[j], sf::Joystick::getAxisPosition(index, static_cast<sf::Joystick::Axis>(j)));
        }
    }

    // Update joystick buttons
    void updateButtons(unsigned int index)
    {
        for (unsigned int j = 0; j < sf::Joystick::getButtonCount(index); ++j)
        {
            sstr.str("");
            sstr << "Button " << j;

            set(sstr.str().c_str(), sf::Joystick::isButtonPressed(index, j));
        }
    }

    // Helper to update displayed joystick values
    void updateValues(unsigned int index)
    {
        if (sf::Joystick::isConnected(index)) {
            // Update the label-value sf::Text objects based on the current joystick state
            updateIdentification(index);
            updateAxes(index);
            updateButtons(index);
        }
    }
}


////////////////////////////////////////////////////////////
/// Entry point of application
///
/// \return Application exit code
///
////////////////////////////////////////////////////////////
int main()
{
    // Create the window of the application
    sf::RenderWindow window(sf::VideoMode(400, 775), "Joystick", sf::Style::Close);
    window.setVerticalSyncEnabled(true);

    // Load the text font
    sf::Font font;
    if (!font.loadFromFile("resources/tuffy.ttf"))
        return EXIT_FAILURE;

    // Set up our string conversion parameters
    sstr.precision(2);
    sstr.setf(std::ios::fixed | std::ios::boolalpha);

    // Set up our joystick identification sf::Text objects
    texts["ID"].label.setPosition({5.f, 5.f});
    texts["ID"].value.setPosition({80.f, 5.f});

    texts["ID"].label.setString("<Not Connected>");
    texts["ID"].value.setString("");

    // Set up our threshold sf::Text objects
    sstr.str("");
    sstr << threshold << "  (Change with up/down arrow keys)";

    texts["Threshold"].label.setPosition({5.f, 5.f + 2 * font.getLineSpacing(14)});
    texts["Threshold"].value.setPosition({80.f, 5.f + 2 * font.getLineSpacing(14)});

    texts["Threshold"].label.setString("Threshold:");
    texts["Threshold"].value.setString(sstr.str());

    // Set up our label-value sf::Text objects
    for (unsigned int i = 0; i < sf::Joystick::AxisCount; ++i)
    {
        JoystickObject& object = texts[axislabels[i]];

        object.label.setPosition({5.f, 5.f + (static_cast<float>(i + 4) * font.getLineSpacing(14))});
        object.label.setString(std::string(axislabels[i]) + ":");

        object.value.setPosition({80.f, 5.f + (static_cast<float>(i + 4) * font.getLineSpacing(14))});
        object.value.setString("N/A");
    }

    for (unsigned int i = 0; i < sf::Joystick::ButtonCount; ++i)
    {
        sstr.str("");
        sstr << "Button " << i;
        JoystickObject& object = texts[sstr.str()];

        object.label.setPosition({5.f, 5.f + (static_cast<float>(sf::Joystick::AxisCount + i + 4) * font.getLineSpacing(14))});
        object.label.setString(sstr.str() + ":");

        object.value.setPosition({80.f, 5.f + (static_cast<float>(sf::Joystick::AxisCount + i + 4) * font.getLineSpacing(14))});
        object.value.setString("N/A");
    }

<<<<<<< HEAD
    for (auto& [k, v] : texts)
    {
        v.label.setFont(font);
        v.label.setCharacterSize(14);
        v.label.setFillColor(sf::Color::White);

        v.value.setFont(font);
        v.value.setCharacterSize(14);
        v.value.setFillColor(sf::Color::White);
=======
    for (auto& [label, joystickObject] : texts)
    {
        joystickObject.label.setFont(font);
        joystickObject.label.setCharacterSize(14);
        joystickObject.label.setFillColor(sf::Color::White);

        joystickObject.value.setFont(font);
        joystickObject.value.setCharacterSize(14);
        joystickObject.value.setFillColor(sf::Color::White);
>>>>>>> 6d8ad470
    }

    // Update initially displayed joystick values if a joystick is already connected on startup
    for (unsigned int i = 0; i < sf::Joystick::Count; ++i)
    {
        if (sf::Joystick::isConnected(i))
        {
            updateValues(i);
            break;
        }
    }

    while (window.isOpen())
    {
        // Handle events
        sf::Event event;
        while (window.pollEvent(event))
        {
            // Window closed or escape key pressed: exit
            if ((event.type == sf::Event::Closed) ||
               ((event.type == sf::Event::KeyPressed) && (event.key.code == sf::Keyboard::Escape)))
            {
                window.close();
                break;
            }
            else if ((event.type == sf::Event::JoystickButtonPressed) ||
                     (event.type == sf::Event::JoystickButtonReleased) ||
                     (event.type == sf::Event::JoystickMoved) ||
                     (event.type == sf::Event::JoystickConnected))
            {
                // Update displayed joystick values
                updateValues(event.joystickConnect.joystickId);
            }
            else if (event.type == sf::Event::JoystickDisconnected)
            {
                // Reset displayed joystick values to empty
<<<<<<< HEAD
                for (auto& [k, v] : texts)
                    v.value.setString("N/A");
=======
                for (auto& [label, joystickObject] : texts)
                    joystickObject.value.setString("N/A");
>>>>>>> 6d8ad470

                texts["ID"].label.setString("<Not Connected>");
                texts["ID"].value.setString("");

                sstr.str("");
                sstr << threshold << "  (Change with up/down arrow keys)";

                texts["Threshold"].value.setString(sstr.str());
            }
        }

        // Update threshold if the user wants to change it
        float newThreshold = threshold;

        if (sf::Keyboard::isKeyPressed(sf::Keyboard::Up))
            newThreshold += 0.1f;

        if (sf::Keyboard::isKeyPressed(sf::Keyboard::Down))
            newThreshold -= 0.1f;

        newThreshold = std::min(std::max(newThreshold, 0.1f), 100.0f);

        if (newThreshold != threshold)
        {
            threshold = newThreshold;
            window.setJoystickThreshold(threshold);

            sstr.str("");
            sstr << threshold << "  (Change with up/down arrow keys)";

            texts["Threshold"].value.setString(sstr.str());
        }

        // Clear the window
        window.clear();

        // Draw the label-value sf::Text objects
<<<<<<< HEAD
        for (const auto& [k, v] : texts)
        {
            window.draw(v.label);
            window.draw(v.value);
=======
        for (const auto& [label, joystickObject] : texts)
        {
            window.draw(joystickObject.label);
            window.draw(joystickObject.value);
>>>>>>> 6d8ad470
        }

        // Display things on screen
        window.display();
    }
}<|MERGE_RESOLUTION|>--- conflicted
+++ resolved
@@ -142,17 +142,6 @@
         object.value.setString("N/A");
     }
 
-<<<<<<< HEAD
-    for (auto& [k, v] : texts)
-    {
-        v.label.setFont(font);
-        v.label.setCharacterSize(14);
-        v.label.setFillColor(sf::Color::White);
-
-        v.value.setFont(font);
-        v.value.setCharacterSize(14);
-        v.value.setFillColor(sf::Color::White);
-=======
     for (auto& [label, joystickObject] : texts)
     {
         joystickObject.label.setFont(font);
@@ -162,7 +151,6 @@
         joystickObject.value.setFont(font);
         joystickObject.value.setCharacterSize(14);
         joystickObject.value.setFillColor(sf::Color::White);
->>>>>>> 6d8ad470
     }
 
     // Update initially displayed joystick values if a joystick is already connected on startup
@@ -199,13 +187,8 @@
             else if (event.type == sf::Event::JoystickDisconnected)
             {
                 // Reset displayed joystick values to empty
-<<<<<<< HEAD
-                for (auto& [k, v] : texts)
-                    v.value.setString("N/A");
-=======
                 for (auto& [label, joystickObject] : texts)
                     joystickObject.value.setString("N/A");
->>>>>>> 6d8ad470
 
                 texts["ID"].label.setString("<Not Connected>");
                 texts["ID"].value.setString("");
@@ -243,17 +226,10 @@
         window.clear();
 
         // Draw the label-value sf::Text objects
-<<<<<<< HEAD
-        for (const auto& [k, v] : texts)
-        {
-            window.draw(v.label);
-            window.draw(v.value);
-=======
         for (const auto& [label, joystickObject] : texts)
         {
             window.draw(joystickObject.label);
             window.draw(joystickObject.value);
->>>>>>> 6d8ad470
         }
 
         // Display things on screen
