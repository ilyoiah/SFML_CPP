--- conflicted
+++ resolved
@@ -1,6 +1,5 @@
 # Changelog
 
-<<<<<<< HEAD
 ## Unreleased SFML 3.0.0
 
 For a closer look at breaking changes and how to migrate from SFML 2, check out the [migration guide](migration.md).
@@ -144,8 +143,6 @@
 -   Removed invalid internal state from `sf::IpAddress` (#2145)
 -   Fixed sockets not closing before being moved into (#2758)
 
-=======
->>>>>>> 5383d2b3
 ## SFML 2.6.2
 
 ### General
