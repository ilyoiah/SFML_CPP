////////////////////////////////////////////////////////////
//
// SFML - Simple and Fast Multimedia Library
// Copyright (C) 2007-2019 Laurent Gomila (laurent@sfml-dev.org)
//
// This software is provided 'as-is', without any express or implied warranty.
// In no event will the authors be held liable for any damages arising from the use of this software.
//
// Permission is granted to anyone to use this software for any purpose,
// including commercial applications, and to alter it and redistribute it freely,
// subject to the following restrictions:
//
// 1. The origin of this software must not be misrepresented;
//    you must not claim that you wrote the original software.
//    If you use this software in a product, an acknowledgment
//    in the product documentation would be appreciated but is not required.
//
// 2. Altered source versions must be plainly marked as such,
//    and must not be misrepresented as being the original software.
//
// 3. This notice may not be removed or altered from any source distribution.
//
////////////////////////////////////////////////////////////

#ifndef SFML_WINDOW_HPP
#define SFML_WINDOW_HPP

////////////////////////////////////////////////////////////
// Headers
////////////////////////////////////////////////////////////
#include <SFML/Window/ContextSettings.hpp>
#include <SFML/Window/GlResource.hpp>
#include <SFML/Window/WindowBase.hpp>


namespace sf
{
namespace priv
{
    class GlContext;
}

class Event;

////////////////////////////////////////////////////////////
/// \brief Window that serves as a target for OpenGL rendering
///
////////////////////////////////////////////////////////////
class SFML_WINDOW_API Window : public WindowBase, GlResource
{
public:

    ////////////////////////////////////////////////////////////
    /// \brief Default constructor
    ///
    /// This constructor doesn't actually create the window,
    /// use the other constructors or call create() to do so.
    ///
    ////////////////////////////////////////////////////////////
    Window();

    ////////////////////////////////////////////////////////////
    /// \brief Construct a new window
    ///
    /// This constructor creates the window with the size and pixel
    /// depth defined in \a mode. An optional style can be passed to
    /// customize the look and behavior of the window (borders,
    /// title bar, resizable, closable, ...). If \a style contains
    /// Style::Fullscreen, then \a mode must be a valid video mode.
    ///
    /// The fourth parameter is an optional structure specifying
    /// advanced OpenGL context settings such as antialiasing,
    /// depth-buffer bits, etc.
    ///
    /// \param mode     Video mode to use (defines the width, height and depth of the rendering area of the window)
    /// \param title    Title of the window
    /// \param style    %Window style, a bitwise OR combination of sf::Style enumerators
    /// \param settings Additional settings for the underlying OpenGL context
    ///
    ////////////////////////////////////////////////////////////
    Window(VideoMode mode, const String& title, Uint32 style = Style::Default, const ContextSettings& settings = ContextSettings());

    ////////////////////////////////////////////////////////////
    /// \brief Construct the window from an existing control
    ///
    /// Use this constructor if you want to create an OpenGL
    /// rendering area into an already existing control.
    ///
    /// The second parameter is an optional structure specifying
    /// advanced OpenGL context settings such as antialiasing,
    /// depth-buffer bits, etc.
    ///
    /// \param handle   Platform-specific handle of the control
    /// \param settings Additional settings for the underlying OpenGL context
    ///
    ////////////////////////////////////////////////////////////
    explicit Window(WindowHandle handle, const ContextSettings& settings = ContextSettings());

    ////////////////////////////////////////////////////////////
    /// \brief Destructor
    ///
    /// Closes the window and frees all the resources attached to it.
    ///
    ////////////////////////////////////////////////////////////
    virtual ~Window();

    ////////////////////////////////////////////////////////////
    /// \brief Create (or recreate) the window
    ///
    /// If the window was already created, it closes it first.
    /// If \a style contains Style::Fullscreen, then \a mode
    /// must be a valid video mode.
    ///
    /// \param mode     Video mode to use (defines the width, height and depth of the rendering area of the window)
    /// \param title    Title of the window
    /// \param style    %Window style, a bitwise OR combination of sf::Style enumerators
    ///
    ////////////////////////////////////////////////////////////
    virtual void create(VideoMode mode, const String& title, Uint32 style = Style::Default);

    ////////////////////////////////////////////////////////////
    /// \brief Create (or recreate) the window
    ///
    /// If the window was already created, it closes it first.
    /// If \a style contains Style::Fullscreen, then \a mode
    /// must be a valid video mode.
    ///
    /// The fourth parameter is an optional structure specifying
    /// advanced OpenGL context settings such as antialiasing,
    /// depth-buffer bits, etc.
    ///
    /// \param mode     Video mode to use (defines the width, height and depth of the rendering area of the window)
    /// \param title    Title of the window
    /// \param style    %Window style, a bitwise OR combination of sf::Style enumerators
    /// \param settings Additional settings for the underlying OpenGL context
    ///
    ////////////////////////////////////////////////////////////
    virtual void create(VideoMode mode, const String& title, Uint32 style, const ContextSettings& settings);

    ////////////////////////////////////////////////////////////
    /// \brief Create (or recreate) the window from an existing control
    ///
    /// Use this function if you want to create an OpenGL
    /// rendering area into an already existing control.
    /// If the window was already created, it closes it first.
    ///
    /// \param handle   Platform-specific handle of the control
    ///
    ////////////////////////////////////////////////////////////
    virtual void create(WindowHandle handle);

    ////////////////////////////////////////////////////////////
    /// \brief Create (or recreate) the window from an existing control
    ///
    /// Use this function if you want to create an OpenGL
    /// rendering area into an already existing control.
    /// If the window was already created, it closes it first.
    ///
    /// The second parameter is an optional structure specifying
    /// advanced OpenGL context settings such as antialiasing,
    /// depth-buffer bits, etc.
    ///
    /// \param handle   Platform-specific handle of the control
    /// \param settings Additional settings for the underlying OpenGL context
    ///
    ////////////////////////////////////////////////////////////
    virtual void create(WindowHandle handle, const ContextSettings& settings);

    ////////////////////////////////////////////////////////////
    /// \brief Close the window and destroy all the attached resources
    ///
    /// After calling this function, the sf::Window instance remains
    /// valid and you can call create() to recreate the window.
    /// All other functions such as pollEvent() or display() will
    /// still work (i.e. you don't have to test isOpen() every time),
    /// and will have no effect on closed windows.
    ///
    ////////////////////////////////////////////////////////////
    virtual void close();

    ////////////////////////////////////////////////////////////
    /// \brief Get the settings of the OpenGL context of the window
    ///
    /// Note that these settings may be different from what was
    /// passed to the constructor or the create() function,
    /// if one or more settings were not supported. In this case,
    /// SFML chose the closest match.
    ///
    /// \return Structure containing the OpenGL context settings
    ///
    ////////////////////////////////////////////////////////////
    const ContextSettings& getSettings() const;

    ////////////////////////////////////////////////////////////
    /// \brief Enable or disable vertical synchronization
    ///
    /// Activating vertical synchronization will limit the number
    /// of frames displayed to the refresh rate of the monitor.
    /// This can avoid some visual artifacts, and limit the framerate
    /// to a good value (but not constant across different computers).
    ///
    /// Vertical synchronization is disabled by default.
    ///
    /// \param enabled True to enable v-sync, false to deactivate it
    ///
    ////////////////////////////////////////////////////////////
    void setVerticalSyncEnabled(bool enabled);

    ////////////////////////////////////////////////////////////
<<<<<<< HEAD
    /// \brief Show or hide the mouse cursor
    ///
    /// The mouse cursor is visible by default.
    ///
    /// \param visible True to show the mouse cursor, false to hide it
    ///
    ////////////////////////////////////////////////////////////
    void setMouseCursorVisible(bool visible);

    ////////////////////////////////////////////////////////////
    /// \brief Grab or release the mouse cursor
    ///
    /// If set, grabs the mouse cursor inside this window's client
    /// area so it may no longer be moved outside its bounds.
    /// Note that grabbing is only active while the window has
    /// focus.
    ///
    /// \param grabbed True to enable, false to disable
    ///
    ////////////////////////////////////////////////////////////
    void setMouseCursorGrabbed(bool grabbed);

    ////////////////////////////////////////////////////////////
    /// \brief Enable or disable automatic key-repeat
    ///
    /// If key repeat is enabled, you will receive repeated
    /// KeyPressed events while keeping a key pressed. If it is disabled,
    /// you will only get a single event when the key is pressed.
    ///
    /// Key repeat is enabled by default.
    ///
    /// \param enabled True to enable, false to disable
    ///
    ////////////////////////////////////////////////////////////
    void setKeyRepeatEnabled(bool enabled);

    ////////////////////////////////////////////////////////////
=======
>>>>>>> 86672a37
    /// \brief Limit the framerate to a maximum fixed frequency
    ///
    /// If a limit is set, the window will use a small delay after
    /// each call to display() to ensure that the current frame
    /// lasted long enough to match the framerate limit.
    /// SFML will try to match the given limit as much as it can,
    /// but since it internally uses sf::sleep, whose precision
    /// depends on the underlying OS, the results may be a little
    /// unprecise as well (for example, you can get 65 FPS when
    /// requesting 60).
    ///
    /// \param limit Framerate limit, in frames per seconds (use 0 to disable limit)
    ///
    ////////////////////////////////////////////////////////////
    void setFramerateLimit(unsigned int limit);

    ////////////////////////////////////////////////////////////
    /// \brief Activate or deactivate the window as the current target
    ///        for OpenGL rendering
    ///
    /// A window is active only on the current thread, if you want to
    /// make it active on another thread you have to deactivate it
    /// on the previous thread first if it was active.
    /// Only one window can be active on a thread at a time, thus
    /// the window previously active (if any) automatically gets deactivated.
    /// This is not to be confused with requestFocus().
    ///
    /// \param active True to activate, false to deactivate
    ///
    /// \return True if operation was successful, false otherwise
    ///
    ////////////////////////////////////////////////////////////
    bool setActive(bool active = true) const;

    ////////////////////////////////////////////////////////////
    /// \brief Display on screen what has been rendered to the window so far
    ///
    /// This function is typically called after all OpenGL rendering
    /// has been done for the current frame, in order to show
    /// it on screen.
    ///
    ////////////////////////////////////////////////////////////
    void display();

private:

    ////////////////////////////////////////////////////////////
    /// \brief Processes an event before it is sent to the user
    ///
    /// This function is called every time an event is received
    /// from the internal window (through pollEvent or waitEvent).
    /// It filters out unwanted events, and performs whatever internal
    /// stuff the window needs before the event is returned to the
    /// user.
    ///
    /// \param event Event to filter
    ///
    ////////////////////////////////////////////////////////////
    bool filterEvent(const Event& event);

    ////////////////////////////////////////////////////////////
    /// \brief Perform some common internal initializations
    ///
    ////////////////////////////////////////////////////////////
    void initialize();

    ////////////////////////////////////////////////////////////
    // Member data
    ////////////////////////////////////////////////////////////
    priv::GlContext*  m_context;        ///< Platform-specific implementation of the OpenGL context
    Clock             m_clock;          ///< Clock for measuring the elapsed time between frames
    Time              m_frameTimeLimit; ///< Current framerate limit
};

} // namespace sf


#endif // SFML_WINDOW_HPP


////////////////////////////////////////////////////////////
/// \class sf::Window
/// \ingroup window
///
/// sf::Window is the main class of the Window module. It defines
/// an OS window that is able to receive an OpenGL rendering.
///
/// A sf::Window can create its own new window, or be embedded into
/// an already existing control using the create(handle) function.
/// This can be useful for embedding an OpenGL rendering area into
/// a view which is part of a bigger GUI with existing windows,
/// controls, etc. It can also serve as embedding an OpenGL rendering
/// area into a window created by another (probably richer) GUI library
/// like Qt or wxWidgets.
///
/// The sf::Window class provides a simple interface for manipulating
/// the window: move, resize, show/hide, control mouse cursor, etc.
/// It also provides event handling through its pollEvent() and waitEvent()
/// functions.
///
/// Note that OpenGL experts can pass their own parameters (antialiasing
/// level, bits for the depth and stencil buffers, etc.) to the
/// OpenGL context attached to the window, with the sf::ContextSettings
/// structure which is passed as an optional argument when creating the
/// window.
///
/// On dual-graphics systems consisting of a low-power integrated GPU
/// and a powerful discrete GPU, the driver picks which GPU will run an
/// SFML application. In order to inform the driver that an SFML application
/// can benefit from being run on the more powerful discrete GPU,
/// #SFML_DEFINE_DISCRETE_GPU_PREFERENCE can be placed in a source file
/// that is compiled and linked into the final application. The macro
/// should be placed outside of any scopes in the global namespace.
///
/// Usage example:
/// \code
/// // Declare and create a new window
/// sf::Window window(sf::VideoMode(800, 600), "SFML window");
///
/// // Limit the framerate to 60 frames per second (this step is optional)
/// window.setFramerateLimit(60);
///
/// // The main loop - ends as soon as the window is closed
/// while (window.isOpen())
/// {
///    // Event processing
///    sf::Event event;
///    while (window.pollEvent(event))
///    {
///        // Request for closing the window
///        if (event.type == sf::Event::Closed)
///            window.close();
///    }
///
///    // Activate the window for OpenGL rendering
///    window.setActive();
///
///    // OpenGL drawing commands go here...
///
///    // End the current frame and display its contents on screen
///    window.display();
/// }
/// \endcode
///
////////////////////////////////////////////////////////////<|MERGE_RESOLUTION|>--- conflicted
+++ resolved
@@ -207,46 +207,6 @@
     void setVerticalSyncEnabled(bool enabled);
 
     ////////////////////////////////////////////////////////////
-<<<<<<< HEAD
-    /// \brief Show or hide the mouse cursor
-    ///
-    /// The mouse cursor is visible by default.
-    ///
-    /// \param visible True to show the mouse cursor, false to hide it
-    ///
-    ////////////////////////////////////////////////////////////
-    void setMouseCursorVisible(bool visible);
-
-    ////////////////////////////////////////////////////////////
-    /// \brief Grab or release the mouse cursor
-    ///
-    /// If set, grabs the mouse cursor inside this window's client
-    /// area so it may no longer be moved outside its bounds.
-    /// Note that grabbing is only active while the window has
-    /// focus.
-    ///
-    /// \param grabbed True to enable, false to disable
-    ///
-    ////////////////////////////////////////////////////////////
-    void setMouseCursorGrabbed(bool grabbed);
-
-    ////////////////////////////////////////////////////////////
-    /// \brief Enable or disable automatic key-repeat
-    ///
-    /// If key repeat is enabled, you will receive repeated
-    /// KeyPressed events while keeping a key pressed. If it is disabled,
-    /// you will only get a single event when the key is pressed.
-    ///
-    /// Key repeat is enabled by default.
-    ///
-    /// \param enabled True to enable, false to disable
-    ///
-    ////////////////////////////////////////////////////////////
-    void setKeyRepeatEnabled(bool enabled);
-
-    ////////////////////////////////////////////////////////////
-=======
->>>>>>> 86672a37
     /// \brief Limit the framerate to a maximum fixed frequency
     ///
     /// If a limit is set, the window will use a small delay after
