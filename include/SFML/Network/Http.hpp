--- conflicted
+++ resolved
@@ -172,11 +172,7 @@
         ////////////////////////////////////////////////////////////
         // Types
         ////////////////////////////////////////////////////////////
-<<<<<<< HEAD
-        typedef std::unordered_map<std::string, std::string> FieldTable;
-=======
         using FieldTable = std::map<std::string, std::string>; // Use an ordered map for predictable payloads
->>>>>>> 2839f6b4
 
         ////////////////////////////////////////////////////////////
         // Member data
@@ -336,11 +332,7 @@
         ////////////////////////////////////////////////////////////
         // Types
         ////////////////////////////////////////////////////////////
-<<<<<<< HEAD
-        typedef std::unordered_map<std::string, std::string> FieldTable;
-=======
         using FieldTable = std::map<std::string, std::string>; // Use an ordered map for predictable payloads
->>>>>>> 2839f6b4
 
         ////////////////////////////////////////////////////////////
         // Member data
