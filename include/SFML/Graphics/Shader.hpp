--- conflicted
+++ resolved
@@ -552,89 +552,6 @@
     void setUniformArray(const std::string& name, const Glsl::Mat4* matrixArray, std::size_t length);
 
     ////////////////////////////////////////////////////////////
-<<<<<<< HEAD
-=======
-    /// \brief Change a float parameter of the shader
-    ///
-    /// \deprecated Use setUniform(const std::string&, float) instead.
-    ///
-    ////////////////////////////////////////////////////////////
-    [[deprecated]] void setParameter(const std::string& name, float x);
-
-    ////////////////////////////////////////////////////////////
-    /// \brief Change a 2-components vector parameter of the shader
-    ///
-    /// \deprecated Use setUniform(const std::string&, const Glsl::Vec2&) instead.
-    ///
-    ////////////////////////////////////////////////////////////
-    [[deprecated]] void setParameter(const std::string& name, float x, float y);
-
-    ////////////////////////////////////////////////////////////
-    /// \brief Change a 3-components vector parameter of the shader
-    ///
-    /// \deprecated Use setUniform(const std::string&, const Glsl::Vec3&) instead.
-    ///
-    ////////////////////////////////////////////////////////////
-    [[deprecated]] void setParameter(const std::string& name, float x, float y, float z);
-
-    ////////////////////////////////////////////////////////////
-    /// \brief Change a 4-components vector parameter of the shader
-    ///
-    /// \deprecated Use setUniform(const std::string&, const Glsl::Vec4&) instead.
-    ///
-    ////////////////////////////////////////////////////////////
-    [[deprecated]] void setParameter(const std::string& name, float x, float y, float z, float w);
-
-    ////////////////////////////////////////////////////////////
-    /// \brief Change a 2-components vector parameter of the shader
-    ///
-    /// \deprecated Use setUniform(const std::string&, const Glsl::Vec2&) instead.
-    ///
-    ////////////////////////////////////////////////////////////
-    [[deprecated]] void setParameter(const std::string& name, const Vector2f& vector);
-
-    ////////////////////////////////////////////////////////////
-    /// \brief Change a 3-components vector parameter of the shader
-    ///
-    /// \deprecated Use setUniform(const std::string&, const Glsl::Vec3&) instead.
-    ///
-    ////////////////////////////////////////////////////////////
-    [[deprecated]] void setParameter(const std::string& name, const Vector3f& vector);
-
-    ////////////////////////////////////////////////////////////
-    /// \brief Change a color parameter of the shader
-    ///
-    /// \deprecated Use setUniform(const std::string&, const Glsl::Vec4&) instead.
-    ///
-    ////////////////////////////////////////////////////////////
-    [[deprecated]] void setParameter(const std::string& name, const Color& color);
-
-    ////////////////////////////////////////////////////////////
-    /// \brief Change a matrix parameter of the shader
-    ///
-    /// \deprecated Use setUniform(const std::string&, const Glsl::Mat4&) instead.
-    ///
-    ////////////////////////////////////////////////////////////
-    [[deprecated]] void setParameter(const std::string& name, const Transform& transform);
-
-    ////////////////////////////////////////////////////////////
-    /// \brief Change a texture parameter of the shader
-    ///
-    /// \deprecated Use setUniform(const std::string&, const Texture&) instead.
-    ///
-    ////////////////////////////////////////////////////////////
-    [[deprecated]] void setParameter(const std::string& name, const Texture& texture);
-
-    ////////////////////////////////////////////////////////////
-    /// \brief Change a texture parameter of the shader
-    ///
-    /// \deprecated Use setUniform(const std::string&, CurrentTextureType) instead.
-    ///
-    ////////////////////////////////////////////////////////////
-    [[deprecated]] void setParameter(const std::string& name, CurrentTextureType);
-
-    ////////////////////////////////////////////////////////////
->>>>>>> 4dfb8dae
     /// \brief Get the underlying OpenGL handle of the shader.
     ///
     /// You shouldn't need to use this function, unless you have
@@ -748,13 +665,8 @@
     ////////////////////////////////////////////////////////////
     // Types
     ////////////////////////////////////////////////////////////
-<<<<<<< HEAD
-    using TextureTable = std::map<int, const Texture*>;
+    using TextureTable = std::unordered_map<int, const Texture*>;
     using UniformTable = std::unordered_map<std::string, int>;
-=======
-    typedef std::unordered_map<int, const Texture*> TextureTable;
-    typedef std::unordered_map<std::string, int> UniformTable;
->>>>>>> 4dfb8dae
 
     ////////////////////////////////////////////////////////////
     // Member data
