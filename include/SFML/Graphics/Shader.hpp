////////////////////////////////////////////////////////////
//
// SFML - Simple and Fast Multimedia Library
// Copyright (C) 2007-2021 Laurent Gomila (laurent@sfml-dev.org)
//
// This software is provided 'as-is', without any express or implied warranty.
// In no event will the authors be held liable for any damages arising from the use of this software.
//
// Permission is granted to anyone to use this software for any purpose,
// including commercial applications, and to alter it and redistribute it freely,
// subject to the following restrictions:
//
// 1. The origin of this software must not be misrepresented;
//    you must not claim that you wrote the original software.
//    If you use this software in a product, an acknowledgment
//    in the product documentation would be appreciated but is not required.
//
// 2. Altered source versions must be plainly marked as such,
//    and must not be misrepresented as being the original software.
//
// 3. This notice may not be removed or altered from any source distribution.
//
////////////////////////////////////////////////////////////

#ifndef SFML_SHADER_HPP
#define SFML_SHADER_HPP

////////////////////////////////////////////////////////////
// Headers
////////////////////////////////////////////////////////////
#include <SFML/Graphics/Export.hpp>
#include <SFML/Graphics/Glsl.hpp>
#include <SFML/Window/GlResource.hpp>
#include <SFML/System/Vector2.hpp>
#include <SFML/System/Vector3.hpp>
#include <string>
#include <unordered_map>


namespace sf
{
class Color;
class InputStream;
class Texture;
class Transform;

////////////////////////////////////////////////////////////
/// \brief Shader class (vertex, geometry and fragment)
///
////////////////////////////////////////////////////////////
class SFML_GRAPHICS_API Shader : GlResource
{
public:

    ////////////////////////////////////////////////////////////
    /// \brief Types of shaders
    ///
    ////////////////////////////////////////////////////////////
    enum Type
    {
        Vertex,   //!< %Vertex shader
        Geometry, //!< Geometry shader
        Fragment  //!< Fragment (pixel) shader
    };

    ////////////////////////////////////////////////////////////
    /// \brief Special type that can be passed to setUniform(),
    ///        and that represents the texture of the object being drawn
    ///
    /// \see setUniform(const std::string&, CurrentTextureType)
    ///
    ////////////////////////////////////////////////////////////
    struct CurrentTextureType {};

    ////////////////////////////////////////////////////////////
    /// \brief Represents the texture of the object being drawn
    ///
    /// \see setUniform(const std::string&, CurrentTextureType)
    ///
    ////////////////////////////////////////////////////////////
    static CurrentTextureType CurrentTexture;

public:

    ////////////////////////////////////////////////////////////
    /// \brief Default constructor
    ///
    /// This constructor creates an invalid shader.
    ///
    ////////////////////////////////////////////////////////////
    Shader();

    ////////////////////////////////////////////////////////////
    /// \brief Destructor
    ///
    ////////////////////////////////////////////////////////////
    ~Shader();

    ////////////////////////////////////////////////////////////
    /// Prevent copies.
    ///
    ////////////////////////////////////////////////////////////
    Shader(const Shader&) = delete;
    Shader& operator=(const Shader&) = delete;

    ////////////////////////////////////////////////////////////
    /// \brief Load the vertex, geometry or fragment shader from a file
    ///
    /// This function loads a single shader, vertex, geometry or
    /// fragment, identified by the second argument.
    /// The source must be a text file containing a valid
    /// shader in GLSL language. GLSL is a C-like language
    /// dedicated to OpenGL shaders; you'll probably need to
    /// read a good documentation for it before writing your
    /// own shaders.
    ///
    /// \param filename Path of the vertex, geometry or fragment shader file to load
    /// \param type     Type of shader (vertex, geometry or fragment)
    ///
    /// \return True if loading succeeded, false if it failed
    ///
    /// \see loadFromMemory, loadFromStream
    ///
    ////////////////////////////////////////////////////////////
    bool loadFromFile(const std::string& filename, Type type);

    ////////////////////////////////////////////////////////////
    /// \brief Load both the vertex and fragment shaders from files
    ///
    /// This function loads both the vertex and the fragment
    /// shaders. If one of them fails to load, the shader is left
    /// empty (the valid shader is unloaded).
    /// The sources must be text files containing valid shaders
    /// in GLSL language. GLSL is a C-like language dedicated to
    /// OpenGL shaders; you'll probably need to read a good documentation
    /// for it before writing your own shaders.
    ///
    /// \param vertexShaderFilename   Path of the vertex shader file to load
    /// \param fragmentShaderFilename Path of the fragment shader file to load
    ///
    /// \return True if loading succeeded, false if it failed
    ///
    /// \see loadFromMemory, loadFromStream
    ///
    ////////////////////////////////////////////////////////////
    bool loadFromFile(const std::string& vertexShaderFilename, const std::string& fragmentShaderFilename);

    ////////////////////////////////////////////////////////////
    /// \brief Load the vertex, geometry and fragment shaders from files
    ///
    /// This function loads the vertex, geometry and fragment
    /// shaders. If one of them fails to load, the shader is left
    /// empty (the valid shader is unloaded).
    /// The sources must be text files containing valid shaders
    /// in GLSL language. GLSL is a C-like language dedicated to
    /// OpenGL shaders; you'll probably need to read a good documentation
    /// for it before writing your own shaders.
    ///
    /// \param vertexShaderFilename   Path of the vertex shader file to load
    /// \param geometryShaderFilename Path of the geometry shader file to load
    /// \param fragmentShaderFilename Path of the fragment shader file to load
    ///
    /// \return True if loading succeeded, false if it failed
    ///
    /// \see loadFromMemory, loadFromStream
    ///
    ////////////////////////////////////////////////////////////
    bool loadFromFile(const std::string& vertexShaderFilename, const std::string& geometryShaderFilename, const std::string& fragmentShaderFilename);

    ////////////////////////////////////////////////////////////
    /// \brief Load the vertex, geometry or fragment shader from a source code in memory
    ///
    /// This function loads a single shader, vertex, geometry
    /// or fragment, identified by the second argument.
    /// The source code must be a valid shader in GLSL language.
    /// GLSL is a C-like language dedicated to OpenGL shaders;
    /// you'll probably need to read a good documentation for
    /// it before writing your own shaders.
    ///
    /// \param shader String containing the source code of the shader
    /// \param type   Type of shader (vertex, geometry or fragment)
    ///
    /// \return True if loading succeeded, false if it failed
    ///
    /// \see loadFromFile, loadFromStream
    ///
    ////////////////////////////////////////////////////////////
    bool loadFromMemory(const std::string& shader, Type type);

    ////////////////////////////////////////////////////////////
    /// \brief Load both the vertex and fragment shaders from source codes in memory
    ///
    /// This function loads both the vertex and the fragment
    /// shaders. If one of them fails to load, the shader is left
    /// empty (the valid shader is unloaded).
    /// The sources must be valid shaders in GLSL language. GLSL is
    /// a C-like language dedicated to OpenGL shaders; you'll
    /// probably need to read a good documentation for it before
    /// writing your own shaders.
    ///
    /// \param vertexShader   String containing the source code of the vertex shader
    /// \param fragmentShader String containing the source code of the fragment shader
    ///
    /// \return True if loading succeeded, false if it failed
    ///
    /// \see loadFromFile, loadFromStream
    ///
    ////////////////////////////////////////////////////////////
    bool loadFromMemory(const std::string& vertexShader, const std::string& fragmentShader);

    ////////////////////////////////////////////////////////////
    /// \brief Load the vertex, geometry and fragment shaders from source codes in memory
    ///
    /// This function loads the vertex, geometry and fragment
    /// shaders. If one of them fails to load, the shader is left
    /// empty (the valid shader is unloaded).
    /// The sources must be valid shaders in GLSL language. GLSL is
    /// a C-like language dedicated to OpenGL shaders; you'll
    /// probably need to read a good documentation for it before
    /// writing your own shaders.
    ///
    /// \param vertexShader   String containing the source code of the vertex shader
    /// \param geometryShader String containing the source code of the geometry shader
    /// \param fragmentShader String containing the source code of the fragment shader
    ///
    /// \return True if loading succeeded, false if it failed
    ///
    /// \see loadFromFile, loadFromStream
    ///
    ////////////////////////////////////////////////////////////
    bool loadFromMemory(const std::string& vertexShader, const std::string& geometryShader, const std::string& fragmentShader);

    ////////////////////////////////////////////////////////////
    /// \brief Load the vertex, geometry or fragment shader from a custom stream
    ///
    /// This function loads a single shader, vertex, geometry
    /// or fragment, identified by the second argument.
    /// The source code must be a valid shader in GLSL language.
    /// GLSL is a C-like language dedicated to OpenGL shaders;
    /// you'll probably need to read a good documentation for it
    /// before writing your own shaders.
    ///
    /// \param stream Source stream to read from
    /// \param type   Type of shader (vertex, geometry or fragment)
    ///
    /// \return True if loading succeeded, false if it failed
    ///
    /// \see loadFromFile, loadFromMemory
    ///
    ////////////////////////////////////////////////////////////
    bool loadFromStream(InputStream& stream, Type type);

    ////////////////////////////////////////////////////////////
    /// \brief Load both the vertex and fragment shaders from custom streams
    ///
    /// This function loads both the vertex and the fragment
    /// shaders. If one of them fails to load, the shader is left
    /// empty (the valid shader is unloaded).
    /// The source codes must be valid shaders in GLSL language.
    /// GLSL is a C-like language dedicated to OpenGL shaders;
    /// you'll probably need to read a good documentation for
    /// it before writing your own shaders.
    ///
    /// \param vertexShaderStream   Source stream to read the vertex shader from
    /// \param fragmentShaderStream Source stream to read the fragment shader from
    ///
    /// \return True if loading succeeded, false if it failed
    ///
    /// \see loadFromFile, loadFromMemory
    ///
    ////////////////////////////////////////////////////////////
    bool loadFromStream(InputStream& vertexShaderStream, InputStream& fragmentShaderStream);

    ////////////////////////////////////////////////////////////
    /// \brief Load the vertex, geometry and fragment shaders from custom streams
    ///
    /// This function loads the vertex, geometry and fragment
    /// shaders. If one of them fails to load, the shader is left
    /// empty (the valid shader is unloaded).
    /// The source codes must be valid shaders in GLSL language.
    /// GLSL is a C-like language dedicated to OpenGL shaders;
    /// you'll probably need to read a good documentation for
    /// it before writing your own shaders.
    ///
    /// \param vertexShaderStream   Source stream to read the vertex shader from
    /// \param geometryShaderStream Source stream to read the geometry shader from
    /// \param fragmentShaderStream Source stream to read the fragment shader from
    ///
    /// \return True if loading succeeded, false if it failed
    ///
    /// \see loadFromFile, loadFromMemory
    ///
    ////////////////////////////////////////////////////////////
    bool loadFromStream(InputStream& vertexShaderStream, InputStream& geometryShaderStream, InputStream& fragmentShaderStream);

    ////////////////////////////////////////////////////////////
    /// \brief Specify value for \p float uniform
    ///
    /// \param name Name of the uniform variable in GLSL
    /// \param x    Value of the float scalar
    ///
    ////////////////////////////////////////////////////////////
    void setUniform(const std::string& name, float x);

    ////////////////////////////////////////////////////////////
    /// \brief Specify value for \p vec2 uniform
    ///
    /// \param name   Name of the uniform variable in GLSL
    /// \param vector Value of the vec2 vector
    ///
    ////////////////////////////////////////////////////////////
    void setUniform(const std::string& name, const Glsl::Vec2& vector);

    ////////////////////////////////////////////////////////////
    /// \brief Specify value for \p vec3 uniform
    ///
    /// \param name   Name of the uniform variable in GLSL
    /// \param vector Value of the vec3 vector
    ///
    ////////////////////////////////////////////////////////////
    void setUniform(const std::string& name, const Glsl::Vec3& vector);

    ////////////////////////////////////////////////////////////
    /// \brief Specify value for \p vec4 uniform
    ///
    /// This overload can also be called with sf::Color objects
    /// that are converted to sf::Glsl::Vec4.
    ///
    /// It is important to note that the components of the color are
    /// normalized before being passed to the shader. Therefore,
    /// they are converted from range [0 .. 255] to range [0 .. 1].
    /// For example, a sf::Color(255, 127, 0, 255) will be transformed
    /// to a vec4(1.0, 0.5, 0.0, 1.0) in the shader.
    ///
    /// \param name   Name of the uniform variable in GLSL
    /// \param vector Value of the vec4 vector
    ///
    ////////////////////////////////////////////////////////////
    void setUniform(const std::string& name, const Glsl::Vec4& vector);

    ////////////////////////////////////////////////////////////
    /// \brief Specify value for \p int uniform
    ///
    /// \param name Name of the uniform variable in GLSL
    /// \param x    Value of the int scalar
    ///
    ////////////////////////////////////////////////////////////
    void setUniform(const std::string& name, int x);

    ////////////////////////////////////////////////////////////
    /// \brief Specify value for \p ivec2 uniform
    ///
    /// \param name   Name of the uniform variable in GLSL
    /// \param vector Value of the ivec2 vector
    ///
    ////////////////////////////////////////////////////////////
    void setUniform(const std::string& name, const Glsl::Ivec2& vector);

    ////////////////////////////////////////////////////////////
    /// \brief Specify value for \p ivec3 uniform
    ///
    /// \param name   Name of the uniform variable in GLSL
    /// \param vector Value of the ivec3 vector
    ///
    ////////////////////////////////////////////////////////////
    void setUniform(const std::string& name, const Glsl::Ivec3& vector);

    ////////////////////////////////////////////////////////////
    /// \brief Specify value for \p ivec4 uniform
    ///
    /// This overload can also be called with sf::Color objects
    /// that are converted to sf::Glsl::Ivec4.
    ///
    /// If color conversions are used, the ivec4 uniform in GLSL
    /// will hold the same values as the original sf::Color
    /// instance. For example, sf::Color(255, 127, 0, 255) is
    /// mapped to ivec4(255, 127, 0, 255).
    ///
    /// \param name   Name of the uniform variable in GLSL
    /// \param vector Value of the ivec4 vector
    ///
    ////////////////////////////////////////////////////////////
    void setUniform(const std::string& name, const Glsl::Ivec4& vector);

    ////////////////////////////////////////////////////////////
    /// \brief Specify value for \p bool uniform
    ///
    /// \param name Name of the uniform variable in GLSL
    /// \param x    Value of the bool scalar
    ///
    ////////////////////////////////////////////////////////////
    void setUniform(const std::string& name, bool x);

    ////////////////////////////////////////////////////////////
    /// \brief Specify value for \p bvec2 uniform
    ///
    /// \param name   Name of the uniform variable in GLSL
    /// \param vector Value of the bvec2 vector
    ///
    ////////////////////////////////////////////////////////////
    void setUniform(const std::string& name, const Glsl::Bvec2& vector);

    ////////////////////////////////////////////////////////////
    /// \brief Specify value for \p bvec3 uniform
    ///
    /// \param name   Name of the uniform variable in GLSL
    /// \param vector Value of the bvec3 vector
    ///
    ////////////////////////////////////////////////////////////
    void setUniform(const std::string& name, const Glsl::Bvec3& vector);

    ////////////////////////////////////////////////////////////
    /// \brief Specify value for \p bvec4 uniform
    ///
    /// \param name   Name of the uniform variable in GLSL
    /// \param vector Value of the bvec4 vector
    ///
    ////////////////////////////////////////////////////////////
    void setUniform(const std::string& name, const Glsl::Bvec4& vector);

    ////////////////////////////////////////////////////////////
    /// \brief Specify value for \p mat3 matrix
    ///
    /// \param name   Name of the uniform variable in GLSL
    /// \param matrix Value of the mat3 matrix
    ///
    ////////////////////////////////////////////////////////////
    void setUniform(const std::string& name, const Glsl::Mat3& matrix);

    ////////////////////////////////////////////////////////////
    /// \brief Specify value for \p mat4 matrix
    ///
    /// \param name   Name of the uniform variable in GLSL
    /// \param matrix Value of the mat4 matrix
    ///
    ////////////////////////////////////////////////////////////
    void setUniform(const std::string& name, const Glsl::Mat4& matrix);

    ////////////////////////////////////////////////////////////
    /// \brief Specify a texture as \p sampler2D uniform
    ///
    /// \a name is the name of the variable to change in the shader.
    /// The corresponding parameter in the shader must be a 2D texture
    /// (\p sampler2D GLSL type).
    ///
    /// Example:
    /// \code
    /// uniform sampler2D the_texture; // this is the variable in the shader
    /// \endcode
    /// \code
    /// sf::Texture texture;
    /// ...
    /// shader.setUniform("the_texture", texture);
    /// \endcode
    /// It is important to note that \a texture must remain alive as long
    /// as the shader uses it, no copy is made internally.
    ///
    /// To use the texture of the object being drawn, which cannot be
    /// known in advance, you can pass the special value
    /// sf::Shader::CurrentTexture:
    /// \code
    /// shader.setUniform("the_texture", sf::Shader::CurrentTexture).
    /// \endcode
    ///
    /// \param name    Name of the texture in the shader
    /// \param texture Texture to assign
    ///
    ////////////////////////////////////////////////////////////
    void setUniform(const std::string& name, const Texture& texture);

    ////////////////////////////////////////////////////////////
    /// \brief Specify current texture as \p sampler2D uniform
    ///
    /// This overload maps a shader texture variable to the
    /// texture of the object being drawn, which cannot be
    /// known in advance. The second argument must be
    /// sf::Shader::CurrentTexture.
    /// The corresponding parameter in the shader must be a 2D texture
    /// (\p sampler2D GLSL type).
    ///
    /// Example:
    /// \code
    /// uniform sampler2D current; // this is the variable in the shader
    /// \endcode
    /// \code
    /// shader.setUniform("current", sf::Shader::CurrentTexture);
    /// \endcode
    ///
    /// \param name Name of the texture in the shader
    ///
    ////////////////////////////////////////////////////////////
    void setUniform(const std::string& name, CurrentTextureType);

    ////////////////////////////////////////////////////////////
    /// \brief Specify values for \p float[] array uniform
    ///
    /// \param name        Name of the uniform variable in GLSL
    /// \param scalarArray pointer to array of \p float values
    /// \param length      Number of elements in the array
    ///
    ////////////////////////////////////////////////////////////
    void setUniformArray(const std::string& name, const float* scalarArray, std::size_t length);

    ////////////////////////////////////////////////////////////
    /// \brief Specify values for \p vec2[] array uniform
    ///
    /// \param name        Name of the uniform variable in GLSL
    /// \param vectorArray pointer to array of \p vec2 values
    /// \param length      Number of elements in the array
    ///
    ////////////////////////////////////////////////////////////
    void setUniformArray(const std::string& name, const Glsl::Vec2* vectorArray, std::size_t length);

    ////////////////////////////////////////////////////////////
    /// \brief Specify values for \p vec3[] array uniform
    ///
    /// \param name        Name of the uniform variable in GLSL
    /// \param vectorArray pointer to array of \p vec3 values
    /// \param length      Number of elements in the array
    ///
    ////////////////////////////////////////////////////////////
    void setUniformArray(const std::string& name, const Glsl::Vec3* vectorArray, std::size_t length);

    ////////////////////////////////////////////////////////////
    /// \brief Specify values for \p vec4[] array uniform
    ///
    /// \param name        Name of the uniform variable in GLSL
    /// \param vectorArray pointer to array of \p vec4 values
    /// \param length      Number of elements in the array
    ///
    ////////////////////////////////////////////////////////////
    void setUniformArray(const std::string& name, const Glsl::Vec4* vectorArray, std::size_t length);

    ////////////////////////////////////////////////////////////
    /// \brief Specify values for \p mat3[] array uniform
    ///
    /// \param name        Name of the uniform variable in GLSL
    /// \param matrixArray pointer to array of \p mat3 values
    /// \param length      Number of elements in the array
    ///
    ////////////////////////////////////////////////////////////
    void setUniformArray(const std::string& name, const Glsl::Mat3* matrixArray, std::size_t length);

    ////////////////////////////////////////////////////////////
    /// \brief Specify values for \p mat4[] array uniform
    ///
    /// \param name        Name of the uniform variable in GLSL
    /// \param matrixArray pointer to array of \p mat4 values
    /// \param length      Number of elements in the array
    ///
    ////////////////////////////////////////////////////////////
    void setUniformArray(const std::string& name, const Glsl::Mat4* matrixArray, std::size_t length);

    ////////////////////////////////////////////////////////////
    /// \brief Get the underlying OpenGL handle of the shader.
    ///
    /// You shouldn't need to use this function, unless you have
    /// very specific stuff to implement that SFML doesn't support,
    /// or implement a temporary workaround until a bug is fixed.
    ///
    /// \return OpenGL handle of the shader or 0 if not yet loaded
    ///
    ////////////////////////////////////////////////////////////
    unsigned int getNativeHandle() const;

    ////////////////////////////////////////////////////////////
    /// \brief Bind a shader for rendering
    ///
    /// This function is not part of the graphics API, it mustn't be
    /// used when drawing SFML entities. It must be used only if you
    /// mix sf::Shader with OpenGL code.
    ///
    /// \code
    /// sf::Shader s1, s2;
    /// ...
    /// sf::Shader::bind(&s1);
    /// // draw OpenGL stuff that use s1...
    /// sf::Shader::bind(&s2);
    /// // draw OpenGL stuff that use s2...
    /// sf::Shader::bind(nullptr);
    /// // draw OpenGL stuff that use no shader...
    /// \endcode
    ///
    /// \param shader Shader to bind, can be null to use no shader
    ///
    ////////////////////////////////////////////////////////////
    static void bind(const Shader* shader);

    ////////////////////////////////////////////////////////////
    /// \brief Tell whether or not the system supports shaders
    ///
    /// This function should always be called before using
    /// the shader features. If it returns false, then
    /// any attempt to use sf::Shader will fail.
    ///
    /// \return True if shaders are supported, false otherwise
    ///
    ////////////////////////////////////////////////////////////
    static bool isAvailable();

    ////////////////////////////////////////////////////////////
    /// \brief Tell whether or not the system supports geometry shaders
    ///
    /// This function should always be called before using
    /// the geometry shader features. If it returns false, then
    /// any attempt to use sf::Shader geometry shader features will fail.
    ///
    /// This function can only return true if isAvailable() would also
    /// return true, since shaders in general have to be supported in
    /// order for geometry shaders to be supported as well.
    ///
    /// Note: The first call to this function, whether by your
    /// code or SFML will result in a context switch.
    ///
    /// \return True if geometry shaders are supported, false otherwise
    ///
    ////////////////////////////////////////////////////////////
    static bool isGeometryAvailable();

private:

    ////////////////////////////////////////////////////////////
    /// \brief Compile the shader(s) and create the program
    ///
    /// If one of the arguments is a null pointer, the corresponding shader
    /// is not created.
    ///
    /// \param vertexShaderCode   Source code of the vertex shader
    /// \param geometryShaderCode Source code of the geometry shader
    /// \param fragmentShaderCode Source code of the fragment shader
    ///
    /// \return True on success, false if any error happened
    ///
    ////////////////////////////////////////////////////////////
    bool compile(const char* vertexShaderCode, const char* geometryShaderCode, const char* fragmentShaderCode);

    ////////////////////////////////////////////////////////////
    /// \brief Bind all the textures used by the shader
    ///
    /// This function each texture to a different unit, and
    /// updates the corresponding variables in the shader accordingly.
    ///
    ////////////////////////////////////////////////////////////
    void bindTextures() const;

    ////////////////////////////////////////////////////////////
    /// \brief Get the location ID of a shader uniform
    ///
    /// \param name Name of the uniform variable to search
    ///
    /// \return Location ID of the uniform, or -1 if not found
    ///
    ////////////////////////////////////////////////////////////
    [[nodiscard]] int getUniformLocation(const std::string& name);

    ////////////////////////////////////////////////////////////
    /// \brief RAII object to save and restore the program
    ///        binding while uniforms are being set
    ///
    /// Implementation is private in the .cpp file.
    ///
    ////////////////////////////////////////////////////////////
    struct UniformBinder;

    ////////////////////////////////////////////////////////////
    // Types
    ////////////////////////////////////////////////////////////
<<<<<<< HEAD
    using TextureTable = std::unordered_map<int, const Texture*>;
    using UniformTable = std::unordered_map<std::string, int>;
=======
    typedef std::unordered_map<int, const Texture*> TextureTable;
    typedef std::unordered_map<std::string, int> UniformTable;
>>>>>>> 3827c2f6

    ////////////////////////////////////////////////////////////
    // Member data
    ////////////////////////////////////////////////////////////
    unsigned int m_shaderProgram;  //!< OpenGL identifier for the program
    int          m_currentTexture; //!< Location of the current texture in the shader
    TextureTable m_textures;       //!< Texture variables in the shader, mapped to their location
    UniformTable m_uniforms;       //!< Parameters location cache
};

} // namespace sf


#endif // SFML_SHADER_HPP


////////////////////////////////////////////////////////////
/// \class sf::Shader
/// \ingroup graphics
///
/// Shaders are programs written using a specific language,
/// executed directly by the graphics card and allowing
/// to apply real-time operations to the rendered entities.
///
/// There are three kinds of shaders:
/// \li %Vertex shaders, that process vertices
/// \li Geometry shaders, that process primitives
/// \li Fragment (pixel) shaders, that process pixels
///
/// A sf::Shader can be composed of either a vertex shader
/// alone, a geometry shader alone, a fragment shader alone,
/// or any combination of them. (see the variants of the
/// load functions).
///
/// Shaders are written in GLSL, which is a C-like
/// language dedicated to OpenGL shaders. You'll probably
/// need to learn its basics before writing your own shaders
/// for SFML.
///
/// Like any C/C++ program, a GLSL shader has its own variables
/// called \a uniforms that you can set from your C++ application.
/// sf::Shader handles different types of uniforms:
/// \li scalars: \p float, \p int, \p bool
/// \li vectors (2, 3 or 4 components)
/// \li matrices (3x3 or 4x4)
/// \li samplers (textures)
///
/// Some SFML-specific types can be converted:
/// \li sf::Color as a 4D vector (\p vec4)
/// \li sf::Transform as matrices (\p mat3 or \p mat4)
///
/// Every uniform variable in a shader can be set through one of the
/// setUniform() or setUniformArray() overloads. For example, if you
/// have a shader with the following uniforms:
/// \code
/// uniform float offset;
/// uniform vec3 point;
/// uniform vec4 color;
/// uniform mat4 matrix;
/// uniform sampler2D overlay;
/// uniform sampler2D current;
/// \endcode
/// You can set their values from C++ code as follows, using the types
/// defined in the sf::Glsl namespace:
/// \code
/// shader.setUniform("offset", 2.f);
/// shader.setUniform("point", sf::Vector3f(0.5f, 0.8f, 0.3f));
/// shader.setUniform("color", sf::Glsl::Vec4(color));          // color is a sf::Color
/// shader.setUniform("matrix", sf::Glsl::Mat4(transform));     // transform is a sf::Transform
/// shader.setUniform("overlay", texture);                      // texture is a sf::Texture
/// shader.setUniform("current", sf::Shader::CurrentTexture);
/// \endcode
///
/// The special Shader::CurrentTexture argument maps the
/// given \p sampler2D uniform to the current texture of the
/// object being drawn (which cannot be known in advance).
///
/// To apply a shader to a drawable, you must pass it as an
/// additional parameter to the \ref RenderWindow::draw function:
/// \code
/// window.draw(sprite, &shader);
/// \endcode
///
/// ... which is in fact just a shortcut for this:
/// \code
/// sf::RenderStates states;
/// states.shader = &shader;
/// window.draw(sprite, states);
/// \endcode
///
/// In the code above we pass a pointer to the shader, because it may
/// be null (which means "no shader").
///
/// Shaders can be used on any drawable, but some combinations are
/// not interesting. For example, using a vertex shader on a sf::Sprite
/// is limited because there are only 4 vertices, the sprite would
/// have to be subdivided in order to apply wave effects.
/// Another bad example is a fragment shader with sf::Text: the texture
/// of the text is not the actual text that you see on screen, it is
/// a big texture containing all the characters of the font in an
/// arbitrary order; thus, texture lookups on pixels other than the
/// current one may not give you the expected result.
///
/// Shaders can also be used to apply global post-effects to the
/// current contents of the target (like the old sf::PostFx class
/// in SFML 1). This can be done in two different ways:
/// \li draw everything to a sf::RenderTexture, then draw it to
///     the main target using the shader
/// \li draw everything directly to the main target, then use
///     sf::Texture::update(Window&) to copy its contents to a texture
///     and draw it to the main target using the shader
///
/// The first technique is more optimized because it doesn't involve
/// retrieving the target's pixels to system memory, but the
/// second one doesn't impact the rendering process and can be
/// easily inserted anywhere without impacting all the code.
///
/// Like sf::Texture that can be used as a raw OpenGL texture,
/// sf::Shader can also be used directly as a raw shader for
/// custom OpenGL geometry.
/// \code
/// sf::Shader::bind(&shader);
/// ... render OpenGL geometry ...
/// sf::Shader::bind(nullptr);
/// \endcode
///
/// \see sf::Glsl
///
////////////////////////////////////////////////////////////<|MERGE_RESOLUTION|>--- conflicted
+++ resolved
@@ -665,18 +665,8 @@
     ////////////////////////////////////////////////////////////
     // Types
     ////////////////////////////////////////////////////////////
-<<<<<<< HEAD
-    using TextureTable = std::unordered_map<int, const Texture*>;
     using UniformTable = std::unordered_map<std::string, int>;
-=======
-    typedef std::unordered_map<int, const Texture*> TextureTable;
-    typedef std::unordered_map<std::string, int> UniformTable;
->>>>>>> 3827c2f6
-
-    ////////////////////////////////////////////////////////////
-    // Member data
-    ////////////////////////////////////////////////////////////
-    unsigned int m_shaderProgram;  //!< OpenGL identifier for the program
+
     int          m_currentTexture; //!< Location of the current texture in the shader
     TextureTable m_textures;       //!< Texture variables in the shader, mapped to their location
     UniformTable m_uniforms;       //!< Parameters location cache
