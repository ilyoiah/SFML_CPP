////////////////////////////////////////////////////////////
//
// SFML - Simple and Fast Multimedia Library
// Copyright (C) 2007-2021 Laurent Gomila (laurent@sfml-dev.org)
//
// This software is provided 'as-is', without any express or implied warranty.
// In no event will the authors be held liable for any damages arising from the use of this software.
//
// Permission is granted to anyone to use this software for any purpose,
// including commercial applications, and to alter it and redistribute it freely,
// subject to the following restrictions:
//
// 1. The origin of this software must not be misrepresented;
//    you must not claim that you wrote the original software.
//    If you use this software in a product, an acknowledgment
//    in the product documentation would be appreciated but is not required.
//
// 2. Altered source versions must be plainly marked as such,
//    and must not be misrepresented as being the original software.
//
// 3. This notice may not be removed or altered from any source distribution.
//
////////////////////////////////////////////////////////////

#ifndef SFML_RECT_HPP
#define SFML_RECT_HPP

////////////////////////////////////////////////////////////
// Headers
////////////////////////////////////////////////////////////
#include <SFML/System/Vector2.hpp>
#include <SFML/System/Priv/MinMax.hpp>


namespace sf
{
////////////////////////////////////////////////////////////
/// \brief Utility class for manipulating 2D axis aligned rectangles
///
////////////////////////////////////////////////////////////
template <typename T>
class Rect
{
public:

    ////////////////////////////////////////////////////////////
    /// \brief Default constructor
    ///
    /// Creates an empty rectangle (it is equivalent to calling
    /// Rect(0, 0, 0, 0)).
    ///
    ////////////////////////////////////////////////////////////
    constexpr Rect();

    ////////////////////////////////////////////////////////////
    /// \brief Construct the rectangle from its coordinates
    ///
    /// Be careful, the last two parameters are the width
    /// and height, not the right and bottom coordinates!
    ///
    /// \param rectLeft   Left coordinate of the rectangle
    /// \param rectTop    Top coordinate of the rectangle
    /// \param rectWidth  Width of the rectangle
    /// \param rectHeight Height of the rectangle
    ///
    ////////////////////////////////////////////////////////////
    constexpr Rect(T rectLeft, T rectTop, T rectWidth, T rectHeight);

    ////////////////////////////////////////////////////////////
    /// \brief Construct the rectangle from position and size
    ///
    /// Be careful, the last parameter is the size,
    /// not the bottom-right corner!
    ///
    /// \param position Position of the top-left corner of the rectangle
    /// \param size     Size of the rectangle
    ///
    ////////////////////////////////////////////////////////////
    constexpr Rect(const Vector2<T>& position, const Vector2<T>& size);

    ////////////////////////////////////////////////////////////
    /// \brief Construct the rectangle from another type of rectangle
    ///
    /// This constructor doesn't replace the copy constructor,
    /// it's called only when U != T.
    /// A call to this constructor will fail to compile if U
    /// is not convertible to T.
    ///
    /// \param rectangle Rectangle to convert
    ///
    ////////////////////////////////////////////////////////////
    template <typename U>
    constexpr explicit Rect(const Rect<U>& rectangle);

    ////////////////////////////////////////////////////////////
    /// \brief Check if a point is inside the rectangle's area
    ///
    /// This check is non-inclusive. If the point lies on the
    /// edge of the rectangle, this function will return false.
    ///
    /// \param x X coordinate of the point to test
    /// \param y Y coordinate of the point to test
    ///
    /// \return True if the point is inside, false otherwise
    ///
    /// \see intersects
    ///
    ////////////////////////////////////////////////////////////
    [[nodiscard]] constexpr bool contains(T x, T y) const;

    ////////////////////////////////////////////////////////////
    /// \brief Check if a point is inside the rectangle's area
    ///
    /// This check is non-inclusive. If the point lies on the
    /// edge of the rectangle, this function will return false.
    ///
    /// \param point Point to test
    ///
    /// \return True if the point is inside, false otherwise
    ///
    /// \see intersects
    ///
    ////////////////////////////////////////////////////////////
    [[nodiscard]] constexpr bool contains(const Vector2<T>& point) const;

    ////////////////////////////////////////////////////////////
    /// \brief Check the intersection between two rectangles
    ///
    /// \param rectangle Rectangle to test
    ///
    /// \return True if rectangles overlap, false otherwise
    ///
    /// \see contains
    ///
    ////////////////////////////////////////////////////////////
    [[nodiscard]] constexpr bool intersects(const Rect<T>& rectangle) const;

    ////////////////////////////////////////////////////////////
    /// \brief Check the intersection between two rectangles
    ///
    /// This overload returns the overlapped rectangle in the
    /// \a intersection parameter.
    ///
    /// \param rectangle    Rectangle to test
    /// \param intersection Rectangle to be filled with the intersection
    ///
    /// \return True if rectangles overlap, false otherwise
    ///
    /// \see contains
    ///
    ////////////////////////////////////////////////////////////
    [[nodiscard]] constexpr bool intersects(const Rect<T>& rectangle, Rect<T>& intersection) const;

    ////////////////////////////////////////////////////////////
    /// \brief Get the position of the rectangle's top-left corner
    ///
    /// \return Position of rectangle
    ///
    /// \see getSize
    ///
    ////////////////////////////////////////////////////////////
    [[nodiscard]] constexpr sf::Vector2<T> getPosition() const;

    ////////////////////////////////////////////////////////////
    /// \brief Get the size of the rectangle
    ///
    /// \return Size of rectangle
    ///
    /// \see getPosition
    ///
    ////////////////////////////////////////////////////////////
    [[nodiscard]] constexpr sf::Vector2<T> getSize() const;

    ////////////////////////////////////////////////////////////
    // Member data
    ////////////////////////////////////////////////////////////
    T left;   //!< Left coordinate of the rectangle
    T top;    //!< Top coordinate of the rectangle
    T width;  //!< Width of the rectangle
    T height; //!< Height of the rectangle
};

////////////////////////////////////////////////////////////
/// \relates Rect
/// \brief Overload of binary operator ==
///
/// This operator compares strict equality between two rectangles.
///
/// \param left  Left operand (a rectangle)
/// \param right Right operand (a rectangle)
///
/// \return True if \a left is equal to \a right
///
////////////////////////////////////////////////////////////
template <typename T>
[[nodiscard]] constexpr bool operator ==(const Rect<T>& left, const Rect<T>& right);

////////////////////////////////////////////////////////////
/// \relates Rect
/// \brief Overload of binary operator !=
///
/// This operator compares strict difference between two rectangles.
///
/// \param left  Left operand (a rectangle)
/// \param right Right operand (a rectangle)
///
/// \return True if \a left is not equal to \a right
///
////////////////////////////////////////////////////////////
template <typename T>
[[nodiscard]] constexpr bool operator !=(const Rect<T>& left, const Rect<T>& right);

#include <SFML/Graphics/Rect.inl>

<<<<<<< HEAD
// Create typedefs for the most common types
=======
// Create type aliases for the most common types
>>>>>>> 2839f6b4
using IntRect = Rect<int>;
using FloatRect = Rect<float>;

} // namespace sf


#endif // SFML_RECT_HPP


////////////////////////////////////////////////////////////
/// \class sf::Rect
/// \ingroup graphics
///
/// A rectangle is defined by its top-left corner and its size.
/// It is a very simple class defined for convenience, so
/// its member variables (left, top, width and height) are public
/// and can be accessed directly, just like the vector classes
/// (Vector2 and Vector3).
///
/// To keep things simple, sf::Rect doesn't define
/// functions to emulate the properties that are not directly
/// members (such as right, bottom, center, etc.), it rather
/// only provides intersection functions.
///
/// sf::Rect uses the usual rules for its boundaries:
/// \li The left and top edges are included in the rectangle's area
/// \li The right (left + width) and bottom (top + height) edges are excluded from the rectangle's area
///
/// This means that sf::IntRect(0, 0, 1, 1) and sf::IntRect(1, 1, 1, 1)
/// don't intersect.
///
/// sf::Rect is a template and may be used with any numeric type, but
/// for simplicity type aliases for the instantiations used by SFML are given:
/// \li sf::Rect<int> is sf::IntRect
/// \li sf::Rect<float> is sf::FloatRect
///
/// So that you don't have to care about the template syntax.
///
/// Usage example:
/// \code
/// // Define a rectangle, located at (0, 0) with a size of 20x5
/// sf::IntRect r1(0, 0, 20, 5);
///
/// // Define another rectangle, located at (4, 2) with a size of 18x10
/// sf::Vector2i position(4, 2);
/// sf::Vector2i size(18, 10);
/// sf::IntRect r2(position, size);
///
/// // Test intersections with the point (3, 1)
/// bool b1 = r1.contains(3, 1); // true
/// bool b2 = r2.contains(3, 1); // false
///
/// // Test the intersection between r1 and r2
/// sf::IntRect result;
/// bool b3 = r1.intersects(r2, result); // true
/// // result == (4, 2, 16, 3)
/// \endcode
///
////////////////////////////////////////////////////////////<|MERGE_RESOLUTION|>--- conflicted
+++ resolved
@@ -212,11 +212,7 @@
 
 #include <SFML/Graphics/Rect.inl>
 
-<<<<<<< HEAD
-// Create typedefs for the most common types
-=======
 // Create type aliases for the most common types
->>>>>>> 2839f6b4
 using IntRect = Rect<int>;
 using FloatRect = Rect<float>;
 
