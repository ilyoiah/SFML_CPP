////////////////////////////////////////////////////////////
//
// SFML - Simple and Fast Multimedia Library
// Copyright (C) 2007-2021 Laurent Gomila (laurent@sfml-dev.org)
//
// This software is provided 'as-is', without any express or implied warranty.
// In no event will the authors be held liable for any damages arising from the use of this software.
//
// Permission is granted to anyone to use this software for any purpose,
// including commercial applications, and to alter it and redistribute it freely,
// subject to the following restrictions:
//
// 1. The origin of this software must not be misrepresented;
//    you must not claim that you wrote the original software.
//    If you use this software in a product, an acknowledgment
//    in the product documentation would be appreciated but is not required.
//
// 2. Altered source versions must be plainly marked as such,
//    and must not be misrepresented as being the original software.
//
// 3. This notice may not be removed or altered from any source distribution.
//
////////////////////////////////////////////////////////////

#ifndef SFML_CONFIG_HPP
#define SFML_CONFIG_HPP


////////////////////////////////////////////////////////////
// Define the SFML version
////////////////////////////////////////////////////////////
#define SFML_VERSION_MAJOR 3
#define SFML_VERSION_MINOR 0
#define SFML_VERSION_PATCH 0
#define SFML_VERSION_IS_RELEASE false


////////////////////////////////////////////////////////////
// Identify the operating system
// see https://sourceforge.net/p/predef/wiki/Home/
////////////////////////////////////////////////////////////
#if defined(_WIN32)

    // Windows
    #define SFML_SYSTEM_WINDOWS
    #ifndef NOMINMAX
        #define NOMINMAX
    #endif

#elif defined(__APPLE__) && defined(__MACH__)

    // Apple platform, see which one it is
    #include "TargetConditionals.h"

    #if TARGET_OS_IPHONE || TARGET_IPHONE_SIMULATOR

        // iOS
        #define SFML_SYSTEM_IOS

    #elif TARGET_OS_MAC

        // MacOS
        #define SFML_SYSTEM_MACOS

    #else

        // Unsupported Apple system
        #error This Apple operating system is not supported by SFML library

    #endif

#elif defined(__unix__)

    // UNIX system, see which one it is
    #if defined(__ANDROID__)

        // Android
        #define SFML_SYSTEM_ANDROID

    #elif defined(__linux__)

         // Linux
        #define SFML_SYSTEM_LINUX

    #elif defined(__FreeBSD__) || defined(__FreeBSD_kernel__)

        // FreeBSD
        #define SFML_SYSTEM_FREEBSD

    #elif defined(__OpenBSD__)

        // OpenBSD
        #define SFML_SYSTEM_OPENBSD

    #elif defined(__NetBSD__)

        // NetBSD
        #define SFML_SYSTEM_NETBSD

    #else

        // Unsupported UNIX system
        #error This UNIX operating system is not supported by SFML library

    #endif

#else

    // Unsupported system
    #error This operating system is not supported by SFML library

#endif


////////////////////////////////////////////////////////////
// Define a portable debug macro
////////////////////////////////////////////////////////////
#if !defined(NDEBUG)

    #define SFML_DEBUG

#endif


////////////////////////////////////////////////////////////
// Define helpers to create portable import / export macros for each module
////////////////////////////////////////////////////////////
#if !defined(SFML_STATIC)

    #if defined(SFML_SYSTEM_WINDOWS)

        // Windows compilers need specific (and different) keywords for export and import
        #define SFML_API_EXPORT __declspec(dllexport)
        #define SFML_API_IMPORT __declspec(dllimport)

        // For Visual C++ compilers, we also need to turn off this annoying C4251 warning
        #ifdef _MSC_VER

            #pragma warning(disable: 4251)

        #endif

    #else // Linux, FreeBSD, Mac OS X

        #if __GNUC__ >= 4

            // GCC 4 has special keywords for showing/hidding symbols,
            // the same keyword is used for both importing and exporting
            #define SFML_API_EXPORT __attribute__ ((__visibility__ ("default")))
            #define SFML_API_IMPORT __attribute__ ((__visibility__ ("default")))

        #else

            // GCC < 4 has no mechanism to explicitely hide symbols, everything's exported
            #define SFML_API_EXPORT
            #define SFML_API_IMPORT

        #endif

    #endif

#else

    // Static build doesn't need import/export macros
    #define SFML_API_EXPORT
    #define SFML_API_IMPORT

#endif


////////////////////////////////////////////////////////////
// Define portable fixed-size types
////////////////////////////////////////////////////////////
namespace sf
{
    // All "common" platforms use the same size for char, short and int
    // (basically there are 3 types for 3 sizes, so no other match is possible),
    // we can use them without doing any kind of check

    // 8 bits integer types
    using Int8 = signed char;
    using Uint8 = unsigned char;

    // 16 bits integer types
<<<<<<< HEAD
    using Int16 = signed short;
    using Uint16 = unsigned short;

    // 32 bits integer types
    using Int32 = signed int;
=======
    using Int16 = short;
    using Uint16 = unsigned short;

    // 32 bits integer types
    using Int32 = int;
>>>>>>> 2839f6b4
    using Uint32 = unsigned int;

    // 64 bits integer types
    #if defined(_MSC_VER)
<<<<<<< HEAD
        using Int64 = signed __int64;
        using Uint64 = unsigned __int64;
    #else
        using Int64 = signed long long;
=======
        using Int64 = signed   __int64;
        using Uint64 = unsigned __int64;
    #else
        using Int64 = long long;
>>>>>>> 2839f6b4
        using Uint64 = unsigned long long;
    #endif

} // namespace sf


#endif // SFML_CONFIG_HPP<|MERGE_RESOLUTION|>--- conflicted
+++ resolved
@@ -182,34 +182,19 @@
     using Uint8 = unsigned char;
 
     // 16 bits integer types
-<<<<<<< HEAD
-    using Int16 = signed short;
-    using Uint16 = unsigned short;
-
-    // 32 bits integer types
-    using Int32 = signed int;
-=======
     using Int16 = short;
     using Uint16 = unsigned short;
 
     // 32 bits integer types
     using Int32 = int;
->>>>>>> 2839f6b4
     using Uint32 = unsigned int;
 
     // 64 bits integer types
     #if defined(_MSC_VER)
-<<<<<<< HEAD
-        using Int64 = signed __int64;
-        using Uint64 = unsigned __int64;
-    #else
-        using Int64 = signed long long;
-=======
         using Int64 = signed   __int64;
         using Uint64 = unsigned __int64;
     #else
         using Int64 = long long;
->>>>>>> 2839f6b4
         using Uint64 = unsigned long long;
     #endif
 
