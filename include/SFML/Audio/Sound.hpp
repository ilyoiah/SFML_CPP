////////////////////////////////////////////////////////////
//
// SFML - Simple and Fast Multimedia Library
// Copyright (C) 2007-2021 Laurent Gomila (laurent@sfml-dev.org)
//
// This software is provided 'as-is', without any express or implied warranty.
// In no event will the authors be held liable for any damages arising from the use of this software.
//
// Permission is granted to anyone to use this software for any purpose,
// including commercial applications, and to alter it and redistribute it freely,
// subject to the following restrictions:
//
// 1. The origin of this software must not be misrepresented;
//    you must not claim that you wrote the original software.
//    If you use this software in a product, an acknowledgment
//    in the product documentation would be appreciated but is not required.
//
// 2. Altered source versions must be plainly marked as such,
//    and must not be misrepresented as being the original software.
//
// 3. This notice may not be removed or altered from any source distribution.
//
////////////////////////////////////////////////////////////

#ifndef SFML_SOUND_HPP
#define SFML_SOUND_HPP

////////////////////////////////////////////////////////////
// Headers
////////////////////////////////////////////////////////////
#include <SFML/Audio/Export.hpp>
#include <SFML/Audio/SoundSource.hpp>
#include <SFML/System/Time.hpp>
#include <cstdlib>


namespace sf
{
class SoundBuffer;

////////////////////////////////////////////////////////////
/// \brief Regular sound that can be played in the audio environment
///
////////////////////////////////////////////////////////////
class SFML_AUDIO_API Sound : public SoundSource
{
public:

    ////////////////////////////////////////////////////////////
    /// \brief Default constructor
    ///
    ////////////////////////////////////////////////////////////
    Sound();

    ////////////////////////////////////////////////////////////
    /// \brief Construct the sound with a buffer
    ///
    /// \param buffer Sound buffer containing the audio data to play with the sound
    ///
    ////////////////////////////////////////////////////////////
    explicit Sound(const SoundBuffer& buffer);

    ////////////////////////////////////////////////////////////
    /// \brief Copy constructor
    ///
    /// \param copy Instance to copy
    ///
    ////////////////////////////////////////////////////////////
    Sound(const Sound& copy);

    ////////////////////////////////////////////////////////////
    /// \brief Destructor
    ///
    ////////////////////////////////////////////////////////////
    ~Sound();

    ////////////////////////////////////////////////////////////
    /// \brief Start or resume playing the sound
    ///
    /// This function starts the stream if it was stopped, resumes
    /// it if it was paused, and restarts it from beginning if it
    /// was it already playing.
    /// This function uses its own thread so that it doesn't block
    /// the rest of the program while the sound is played.
    ///
    /// \see pause, stop
    ///
    ////////////////////////////////////////////////////////////
    void play();

    ////////////////////////////////////////////////////////////
    /// \brief Pause the sound
    ///
    /// This function pauses the sound if it was playing,
    /// otherwise (sound already paused or stopped) it has no effect.
    ///
    /// \see play, stop
    ///
    ////////////////////////////////////////////////////////////
    void pause();

    ////////////////////////////////////////////////////////////
    /// \brief stop playing the sound
    ///
    /// This function stops the sound if it was playing or paused,
    /// and does nothing if it was already stopped.
    /// It also resets the playing position (unlike pause()).
    ///
    /// \see play, pause
    ///
    ////////////////////////////////////////////////////////////
    void stop();

    ////////////////////////////////////////////////////////////
    /// \brief Set the source buffer containing the audio data to play
    ///
    /// It is important to note that the sound buffer is not copied,
    /// thus the sf::SoundBuffer instance must remain alive as long
    /// as it is attached to the sound.
    ///
    /// \param buffer Sound buffer to attach to the sound
    ///
    /// \see getBuffer
    ///
    ////////////////////////////////////////////////////////////
    void setBuffer(const SoundBuffer& buffer);

    ////////////////////////////////////////////////////////////
    /// \brief Set whether or not the sound should loop after reaching the end
    ///
    /// If set, the sound will restart from beginning after
    /// reaching the end and so on, until it is stopped or
    /// setLoop(false) is called.
    /// The default looping state for sound is false.
    ///
    /// \param loop True to play in loop, false to play once
    ///
    /// \see getLoop
    ///
    ////////////////////////////////////////////////////////////
    void setLoop(bool loop);

    ////////////////////////////////////////////////////////////
    /// \brief Change the current playing position of the sound
    ///
    /// The playing position can be changed when the sound is
    /// either paused or playing. Changing the playing position
    /// when the sound is stopped has no effect, since playing
    /// the sound will reset its position.
    ///
    /// \param timeOffset New playing position, from the beginning of the sound
    ///
    /// \see getPlayingOffset
    ///
    ////////////////////////////////////////////////////////////
    void setPlayingOffset(Time timeOffset);

    ////////////////////////////////////////////////////////////
    /// \brief Get the audio buffer attached to the sound
    ///
<<<<<<< HEAD
    /// \return Sound buffer attached to the sound (can be `nullptr`)
=======
    /// \return Sound buffer attached to the sound (can be a null pointer)
>>>>>>> 245e8c05
    ///
    ////////////////////////////////////////////////////////////
    const SoundBuffer* getBuffer() const;

    ////////////////////////////////////////////////////////////
    /// \brief Tell whether or not the sound is in loop mode
    ///
    /// \return True if the sound is looping, false otherwise
    ///
    /// \see setLoop
    ///
    ////////////////////////////////////////////////////////////
    bool getLoop() const;

    ////////////////////////////////////////////////////////////
    /// \brief Get the current playing position of the sound
    ///
    /// \return Current playing position, from the beginning of the sound
    ///
    /// \see setPlayingOffset
    ///
    ////////////////////////////////////////////////////////////
    Time getPlayingOffset() const;

    ////////////////////////////////////////////////////////////
    /// \brief Get the current status of the sound (stopped, paused, playing)
    ///
    /// \return Current status of the sound
    ///
    ////////////////////////////////////////////////////////////
    Status getStatus() const;

    ////////////////////////////////////////////////////////////
    /// \brief Overload of assignment operator
    ///
    /// \param right Instance to assign
    ///
    /// \return Reference to self
    ///
    ////////////////////////////////////////////////////////////
    Sound& operator =(const Sound& right);

    ////////////////////////////////////////////////////////////
    /// \brief Reset the internal buffer of the sound
    ///
    /// This function is for internal use only, you don't have
    /// to use it. It is called by the sf::SoundBuffer that
    /// this sound uses, when it is destroyed in order to prevent
    /// the sound from using a dead buffer.
    ///
    ////////////////////////////////////////////////////////////
    void resetBuffer();

private:

    ////////////////////////////////////////////////////////////
    // Member data
    ////////////////////////////////////////////////////////////
    const SoundBuffer* m_buffer; //!< Sound buffer bound to the source
};

} // namespace sf


#endif // SFML_SOUND_HPP


////////////////////////////////////////////////////////////
/// \class sf::Sound
/// \ingroup audio
///
/// sf::Sound is the class to use to play sounds.
/// It provides:
/// \li Control (play, pause, stop)
/// \li Ability to modify output parameters in real-time (pitch, volume, ...)
/// \li 3D spatial features (position, attenuation, ...).
///
/// sf::Sound is perfect for playing short sounds that can
/// fit in memory and require no latency, like foot steps or
/// gun shots. For longer sounds, like background musics
/// or long speeches, rather see sf::Music (which is based
/// on streaming).
///
/// In order to work, a sound must be given a buffer of audio
/// data to play. Audio data (samples) is stored in sf::SoundBuffer,
/// and attached to a sound with the setBuffer() function.
/// The buffer object attached to a sound must remain alive
/// as long as the sound uses it. Note that multiple sounds
/// can use the same sound buffer at the same time.
///
/// Usage example:
/// \code
/// sf::SoundBuffer buffer;
/// buffer.loadFromFile("sound.wav");
///
/// sf::Sound sound;
/// sound.setBuffer(buffer);
/// sound.play();
/// \endcode
///
/// \see sf::SoundBuffer, sf::Music
///
////////////////////////////////////////////////////////////<|MERGE_RESOLUTION|>--- conflicted
+++ resolved
@@ -158,11 +158,7 @@
     ////////////////////////////////////////////////////////////
     /// \brief Get the audio buffer attached to the sound
     ///
-<<<<<<< HEAD
-    /// \return Sound buffer attached to the sound (can be `nullptr`)
-=======
     /// \return Sound buffer attached to the sound (can be a null pointer)
->>>>>>> 245e8c05
     ///
     ////////////////////////////////////////////////////////////
     const SoundBuffer* getBuffer() const;
